# Run `make up-reqs` to update pinned dependencies in requirement text files

acme
alembic-autogenerate-enums
arrow
asyncpool
boto3
botocore
celery[redis]
certbot
certifi
certsrv
CloudFlare
cryptography
dnspython3
dyn
Flask-Bcrypt
Flask-Mail
Flask-Migrate
Flask-Principal
Flask-RESTful
Flask-SQLAlchemy
Flask
Flask-Cors
flask_replicated
future
gunicorn
hvac # required for the vault destination plugin
inflection
itsdangerous
jinja2
lockfile
logmatic-python
marshmallow-sqlalchemy == 0.23.1 #related to the marshmallow issue (to avoid conflicts)
marshmallow<2.21.1 #schema duplicate issues https://github.com/marshmallow-code/marshmallow-sqlalchemy/issues/121
ndg-httpsclient
paramiko  # required for the SFTP destination plugin
pem
psycopg2
pyjks >= 19 # pyjks < 19 depends on pycryptodome, which conflicts with dyn's usage of pycrypto
pyjwt
pyOpenSSL
pyyaml>=4.2b1 #high severity alert
python_ldap
<<<<<<< HEAD
redis >=4.5.5,<4.6.0 # requires a newer release of fakeredis and fix dependency conflict
=======
redis < 4.7.0 # requires a newer release of fakeredis
>>>>>>> ff0a3229
requests
retrying
sentry-sdk
six
SQLAlchemy-Utils
sqlalchemy < 1.4.0 # ImportError: cannot import name '_ColumnEntity' https://github.com/sqlalchemy/sqlalchemy/issues/6226
tabulate
validators
werkzeug
xmltodict<|MERGE_RESOLUTION|>--- conflicted
+++ resolved
@@ -42,11 +42,7 @@
 pyOpenSSL
 pyyaml>=4.2b1 #high severity alert
 python_ldap
-<<<<<<< HEAD
-redis >=4.5.5,<4.6.0 # requires a newer release of fakeredis and fix dependency conflict
-=======
-redis < 4.7.0 # requires a newer release of fakeredis
->>>>>>> ff0a3229
+redis >=4.5.5,<4.7.0 # requires a newer release of fakeredis and fix dependency conflict
 requests
 retrying
 sentry-sdk
