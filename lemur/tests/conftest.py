--- conflicted
+++ resolved
@@ -15,12 +15,8 @@
 
 from .factories import ApiKeyFactory, AuthorityFactory, NotificationFactory, DestinationFactory, \
     CertificateFactory, UserFactory, RoleFactory, SourceFactory, EndpointFactory, \
-<<<<<<< HEAD
-    RotationPolicyFactory, PendingCertificateFactory, AsyncAuthorityFactory, InvalidCertificateFactory
-=======
-    RotationPolicyFactory, PendingCertificateFactory, AsyncAuthorityFactory, CryptoAuthorityFactory
->>>>>>> cbfdd0c5
-
+    RotationPolicyFactory, PendingCertificateFactory, AsyncAuthorityFactory, InvalidCertificateFactory, \
+    CryptoAuthorityFactory
 
 def pytest_runtest_setup(item):
     if 'slow' in item.keywords and not item.config.getoption("--runslow"):
