# This is just Python which means you can inherit and tweak settings

import os

_basedir = os.path.abspath(os.path.dirname(__file__))

THREADS_PER_PAGE = 8

# General

# These will need to be set to `True` if you are developing locally
CORS = False
DEBUG = False

# Logging

LOG_LEVEL = "DEBUG"
LOG_FILE = "lemur.log"
<<<<<<< HEAD
LOG_REQUEST_HEADERS = False
LOG_SANITIZE_REQUEST_HEADERS = True
LOG_REQUEST_HEADERS_SKIP_ENDPOINT = ["/metrics", "/healthcheck"]
=======

# Set of controls to use around ingesting user group information from the IDP
# Allows mapping user groups to Lemur roles and automatically creating them
IDP_GROUPS_KEYS = ["googleGroups"]  # a list of keys used by IDP(s) to return user groups (profile[IDP_GROUPS_KEY])
IDP_ASSIGN_ROLES_FROM_USER_GROUPS = True  # Assigns a Lemur role for each group found attached to the user
IDP_CREATE_ROLES_FROM_USER_GROUPS = True  # Creates a Lemur role for each group found attached to the user if missing
# Protects the built-in groups and prevents dynamically assigning users to them. Prevents IDP admin from becoming
# Lemur admin. Use IDP_ROLES_MAPPING to create a mapping to assign these groups if desired. eg {"admin": "admin"}
IDP_PROTECT_BUILTINS = True
IDP_CREATE_PER_USER_ROLE = True  # Generates Lemur role for each user (allows cert assignment to a single user)
>>>>>>> 05814e2b
<|MERGE_RESOLUTION|>--- conflicted
+++ resolved
@@ -16,11 +16,9 @@
 
 LOG_LEVEL = "DEBUG"
 LOG_FILE = "lemur.log"
-<<<<<<< HEAD
 LOG_REQUEST_HEADERS = False
 LOG_SANITIZE_REQUEST_HEADERS = True
 LOG_REQUEST_HEADERS_SKIP_ENDPOINT = ["/metrics", "/healthcheck"]
-=======
 
 # Set of controls to use around ingesting user group information from the IDP
 # Allows mapping user groups to Lemur roles and automatically creating them
@@ -30,5 +28,4 @@
 # Protects the built-in groups and prevents dynamically assigning users to them. Prevents IDP admin from becoming
 # Lemur admin. Use IDP_ROLES_MAPPING to create a mapping to assign these groups if desired. eg {"admin": "admin"}
 IDP_PROTECT_BUILTINS = True
-IDP_CREATE_PER_USER_ROLE = True  # Generates Lemur role for each user (allows cert assignment to a single user)
->>>>>>> 05814e2b
+IDP_CREATE_PER_USER_ROLE = True  # Generates Lemur role for each user (allows cert assignment to a single user)