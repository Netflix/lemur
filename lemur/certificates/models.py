"""
.. module: lemur.certificates.models
    :platform: Unix
    :copyright: (c) 2015 by Netflix Inc., see AUTHORS for more
    :license: Apache, see LICENSE for more details.
.. moduleauthor:: Kevin Glisson <kglisson@netflix.com>
"""
import arrow

from flask import current_app

from sqlalchemy.orm import relationship
from sqlalchemy.sql.expression import case
from sqlalchemy.ext.hybrid import hybrid_property
from sqlalchemy import event, Integer, ForeignKey, String, PassiveDefault, func, Column, Text, Boolean

import lemur.common.utils
from lemur.database import db
from lemur.models import certificate_associations, certificate_source_associations, \
    certificate_destination_associations, certificate_notification_associations, \
    certificate_replacement_associations, roles_certificates
from lemur.plugins.base import plugins
from lemur.utils import Vault

from sqlalchemy_utils.types.arrow import ArrowType

from lemur.common import defaults
from lemur.domains.models import Domain


def get_or_increase_name(name):
    name = '-'.join(name.strip().split(' '))
    count = Certificate.query.filter(Certificate.name.ilike('{0}%'.format(name))).count()

    if count >= 1:
        return name + '-' + str(count)

    return name


class Certificate(db.Model):
    __tablename__ = 'certificates'
    id = Column(Integer, primary_key=True)
    owner = Column(String(128), nullable=False)
    name = Column(String(128), unique=True)
    description = Column(String(1024))
    notify = Column(Boolean, default=True)

    body = Column(Text(), nullable=False)
    chain = Column(Text())
    private_key = Column(Vault)

    issuer = Column(String(128))
    serial = Column(String(128))
    cn = Column(String(128))
    deleted = Column(Boolean, index=True)

    not_before = Column(ArrowType)
    not_after = Column(ArrowType)
    date_created = Column(ArrowType, PassiveDefault(func.now()), nullable=False)

    signing_algorithm = Column(String(128))
    status = Column(String(128))
    bits = Column(Integer())
    san = Column(String(1024))  # TODO this should be migrated to boolean

    user_id = Column(Integer, ForeignKey('users.id'))
    authority_id = Column(Integer, ForeignKey('authorities.id', ondelete="CASCADE"))
    root_authority_id = Column(Integer, ForeignKey('authorities.id', ondelete="CASCADE"))

    notifications = relationship("Notification", secondary=certificate_notification_associations, backref='certificate')
    destinations = relationship("Destination", secondary=certificate_destination_associations, backref='certificate')
    sources = relationship("Source", secondary=certificate_source_associations, backref='certificate')
    domains = relationship("Domain", secondary=certificate_associations, backref="certificate")
    roles = relationship("Role", secondary=roles_certificates, backref="certificate")
    replaces = relationship("Certificate",
                            secondary=certificate_replacement_associations,
                            primaryjoin=id == certificate_replacement_associations.c.certificate_id,  # noqa
                            secondaryjoin=id == certificate_replacement_associations.c.replaced_certificate_id,  # noqa
                            backref='replaced')

    endpoints = relationship("Endpoint", backref='certificate')

    def __init__(self, **kwargs):
        cert = lemur.common.utils.parse_certificate(kwargs['body'])

        self.issuer = defaults.issuer(cert)
        self.cn = defaults.common_name(cert)
        self.san = defaults.san(cert)
        self.not_before = defaults.not_before(cert)
        self.not_after = defaults.not_after(cert)

        # when destinations are appended they require a valid name.
        if kwargs.get('name'):
            self.name = get_or_increase_name(kwargs['name'])
        else:
            self.name = get_or_increase_name(defaults.certificate_name(self.cn, self.issuer, self.not_before, self.not_after, self.san))

        self.owner = kwargs['owner']
        self.body = kwargs['body'].strip()

        if kwargs.get('private_key'):
            self.private_key = kwargs['private_key'].strip()

        if kwargs.get('chain'):
            self.chain = kwargs['chain'].strip()

        self.notify = kwargs.get('notify', True)
        self.destinations = kwargs.get('destinations', [])
        self.notifications = kwargs.get('notifications', [])
        self.description = kwargs.get('description')
        self.roles = list(set(kwargs.get('roles', [])))
        self.replaces = kwargs.get('replacements', [])
        self.signing_algorithm = defaults.signing_algorithm(cert)
        self.bits = defaults.bitstrength(cert)
        self.serial = defaults.serial(cert)

        for domain in defaults.domains(cert):
            self.domains.append(Domain(name=domain))

    @property
    def active(self):
        return self.notify

    @property
    def organization(self):
        cert = lemur.common.utils.parse_certificate(self.body)
        return defaults.organization(cert)

    @property
    def organizational_unit(self):
        cert = lemur.common.utils.parse_certificate(self.body)
        return defaults.organizational_unit(cert)

    @property
    def country(self):
        cert = lemur.common.utils.parse_certificate(self.body)
        return defaults.country(cert)

    @property
    def state(self):
        cert = lemur.common.utils.parse_certificate(self.body)
        return defaults.state(cert)

    @property
    def location(self):
        cert = lemur.common.utils.parse_certificate(self.body)
        return defaults.location(cert)

    @hybrid_property
    def expired(self):
        if self.not_after <= arrow.utcnow():
            return True

    @expired.expression
    def expired(cls):
        return case(
            [
                (cls.now_after <= arrow.utcnow(), True)
            ],
            else_=False
        )

    @hybrid_property
    def revoked(self):
        if 'revoked' == self.status:
            return True

    @revoked.expression
    def revoked(cls):
        return case(
            [
                (cls.status == 'revoked', True)
            ],
            else_=False
        )

<<<<<<< HEAD
=======
    @property
    def extensions(self):
        # TODO pull the OU, O, CN, etc + other extensions.
        names = [{'name_type': 'DNSName', 'value': x.name} for x in self.domains]

        extensions = {
            'sub_alt_names': {
                'names': names
            }
        }

        return extensions

    def get_arn(self, account_number):
        """
        Generate a valid AWS IAM arn

        :rtype : str
        :param account_number:
        :return:
        """
        return "arn:aws:iam::{}:server-certificate/{}".format(account_number, self.name)

    def __repr__(self):
        return "Certificate(name={name})".format(name=self.name)

>>>>>>> 6fd47edb

@event.listens_for(Certificate.destinations, 'append')
def update_destinations(target, value, initiator):
    """
    Attempt to upload the new certificate to the new destination

    :param target:
    :param value:
    :param initiator:
    :return:
    """
    destination_plugin = plugins.get(value.plugin_name)

    try:
        destination_plugin.upload(target.name, target.body, target.private_key, target.chain, value.options)
    except Exception as e:
        current_app.logger.exception(e)


@event.listens_for(Certificate.replaces, 'append')
def update_replacement(target, value, initiator):
    """
    When a certificate is marked as 'replaced' we should not notify.

    :param target:
    :param value:
    :param initiator:
    :return:
    """
    value.notify = False


# @event.listens_for(Certificate, 'before_update')
# def protect_active(mapper, connection, target):
#    """
#     When a certificate has a replacement do not allow it to be marked as 'active'
#
#     :param connection:
#     :param mapper:
#     :param target:
#     :return:
#     """
#     if target.active:
#         if not target.notify:
#             raise Exception(
#                 "Cannot silence notification for a certificate Lemur has been found to be currently deployed onto endpoints"
#             )<|MERGE_RESOLUTION|>--- conflicted
+++ resolved
@@ -175,8 +175,6 @@
             else_=False
         )
 
-<<<<<<< HEAD
-=======
     @property
     def extensions(self):
         # TODO pull the OU, O, CN, etc + other extensions.
@@ -203,7 +201,6 @@
     def __repr__(self):
         return "Certificate(name={name})".format(name=self.name)
 
->>>>>>> 6fd47edb
 
 @event.listens_for(Certificate.destinations, 'append')
 def update_destinations(target, value, initiator):
