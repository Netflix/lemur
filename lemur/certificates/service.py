--- conflicted
+++ resolved
@@ -102,7 +102,6 @@
     return Certificate.query.all()
 
 
-<<<<<<< HEAD
 def get_all_valid_certs(authority_plugin_name):
     """
     Retrieves all valid (not expired) certificates within Lemur, for the given authority plugin names
@@ -124,10 +123,7 @@
         )
 
 
-def get_all_pending_cleaning(source):
-=======
 def get_all_pending_cleaning_expired(source):
->>>>>>> ecf940bb
     """
     Retrieves all certificates that are available for cleaning. These are certificates which are expired and are not
     attached to any endpoints.
