--- conflicted
+++ resolved
@@ -150,10 +150,6 @@
                 if commit:
                     metrics.send('certificate_rotation_success', 'counter', 1)
 
-<<<<<<< HEAD
-@manager.command
-def reissue(old_certificate_name, commit=False):
-=======
             except Exception as e:
                 current_app.logger.exception(e)
 
@@ -171,7 +167,6 @@
     If not time period is provided, reissues certificate as valid from today to
     today + length of original.
     """
->>>>>>> 9ac10a97
     old_cert = get_by_name(old_certificate_name)
 
     if not old_cert:
