--- conflicted
+++ resolved
@@ -268,14 +268,11 @@
 
 
 def get_count(q):
-<<<<<<< HEAD
-=======
     """
     Count the number of rows in a table. More efficient than count(*)
     :param q:
     :return:
     """
->>>>>>> c5e7e5ab
     count_q = q.statement.with_only_columns([func.count()]).order_by(None)
     count = q.session.execute(count_q).scalar()
     return count
