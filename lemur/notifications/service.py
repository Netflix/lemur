--- conflicted
+++ resolved
@@ -115,13 +115,9 @@
     :param description:
     :param active:
     :param certificates:
-<<<<<<< HEAD
     :param added_certificates:
     :param removed_certificates:
-    :rtype : Notification
-=======
     :rtype: Notification
->>>>>>> 2fb59504
     :return:
     """
     notification = get(notification_id)
