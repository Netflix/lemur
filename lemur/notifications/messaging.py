--- conflicted
+++ resolved
@@ -37,8 +37,6 @@
     now = arrow.utcnow()
     max = now + timedelta(days=90)
 
-    print("ALPACA: Checking for certs not after {0} with notify enabled and not expired".format(max))
-
     q = (
         database.db.session.query(Certificate)
         .filter(Certificate.not_after <= max)
@@ -46,8 +44,6 @@
         .filter(Certificate.expired == False)
     )  # noqa
 
-    print("ALPACA: Excluding {0}".format(exclude))
-
     exclude_conditions = []
     if exclude:
         for e in exclude:
@@ -61,8 +57,6 @@
         if needs_notification(c):
             certs.append(c)
 
-    print("ALPACA: Found {0} eligible certs".format(len(certs)))
-
     return certs
 
 
@@ -76,26 +70,20 @@
     certificates = defaultdict(dict)
     certs = get_certificates(exclude=exclude)
 
-    print("ALPACA: Found {0} certificates to check for notifications".format(len(certs)))
-
     # group by owner
     for owner, items in groupby(certs, lambda x: x.owner):
         notification_groups = []
 
         for certificate in items:
             notifications = needs_notification(certificate)
-            print("ALPACA: Considering sending {0} notifications for cert {1}".format(len(notifications), certificate))
 
             if notifications:
                 for notification in notifications:
-                    print("ALPACA: Will send notification {0} for certificate {1}".format(notification, certificate))
                     notification_groups.append((notification, certificate))
 
         # group by notification
         for notification, items in groupby(notification_groups, lambda x: x[0].label):
             certificates[owner][notification] = list(items)
-
-    print("ALPACA: Certificates that need notifications: {0}".format(certificates))
 
     return certificates
 
@@ -113,24 +101,17 @@
     function = f"{__name__}.{sys._getframe().f_code.co_name}"
     log_data = {
         "function": function,
-        "message": f"Sending expiration notification for to targets {targets}",
+        "message": f"Sending expiration notification for to recipients {recipients}",
         "notification_type": "expiration",
-        "certificate_targets": targets,
+        "certificate_targets": recipients,
     }
     status = FAILURE_METRIC_STATUS
     try:
-        print("ALPACA: Trying to send notification {0} (plugin: {1})".format(notification, notification.plugin))
         notification.plugin.send(event_type, data, recipients, notification.options)
         status = SUCCESS_METRIC_STATUS
     except Exception as e:
-<<<<<<< HEAD
-        current_app.logger.error(
-            "Unable to send notification {}.".format(notification), exc_info=True
-        )
-=======
-        log_data["message"] = f"Unable to send expiration notification to targets {targets}"
+        log_data["message"] = f"Unable to send expiration notification to recipients {recipients}"
         current_app.logger.error(log_data, exc_info=True)
->>>>>>> ad07b417
         sentry.captureException()
 
     metrics.send(
@@ -170,8 +151,6 @@
                 notification_data.append(cert_data)
                 security_data.append(cert_data)
 
-            print("ALPACA: Sending owner notification to {0} for certificate {1}. Data: {2}".format(owner, certificates, notification_data))
-
             if send_default_notification(
                     "expiration", notification_data, [owner], notification.options
             ):
@@ -179,9 +158,8 @@
             else:
                 failure += 1
 
-            recipients = notification.plugin.filter_recipients(security_email + [owner], notification.options)
-
-            print("ALPACA: Sending plugin notification {0} for certificate {1} to recipients {2}".format(notification, certificates, recipients))
+            recipients = notification.plugin.filter_recipients(notification.options, security_email + [owner])
+
             if send_plugin_notification(
                 "expiration",
                 notification_data,
@@ -192,7 +170,6 @@
             else:
                 failure += 1
 
-            print("ALPACA: Sending security notification to {0}".format(security_email))
             if send_default_notification(
                 "expiration", security_data, security_email, notification.options
             ):
@@ -217,13 +194,10 @@
     function = f"{__name__}.{sys._getframe().f_code.co_name}"
     log_data = {
         "function": function,
-        "message": f"Sending rotation notification for certificate {certificate.name}",
-        "notification_type": "rotation",
-        "certificate_name": certificate.name,
-        "certificate_owner": certificate.owner,
+        "message": f"Sending notification for certificate data {data}",
+        "notification_type": notification_type,
     }
     status = FAILURE_METRIC_STATUS
-<<<<<<< HEAD
     notification_plugin = plugins.get(
         current_app.config.get("LEMUR_DEFAULT_NOTIFICATION_PLUGIN", "email-notification")
     )
@@ -233,25 +207,9 @@
         notification_plugin.send(notification_type, data, targets, notification_options)
         status = SUCCESS_METRIC_STATUS
     except Exception as e:
-        current_app.logger.error(
-            "Unable to send notification to {}.".format(targets), exc_info=True
-        )
-=======
-    if not notification_plugin:
-        notification_plugin = plugins.get(
-            current_app.config.get("LEMUR_DEFAULT_NOTIFICATION_PLUGIN", "email-notification")
-        )
-
-    data = certificate_notification_output_schema.dump(certificate).data
-
-    try:
-        notification_plugin.send("rotation", data, [data["owner"]], [])
-        status = SUCCESS_METRIC_STATUS
-    except Exception as e:
-        log_data["message"] = f"Unable to send rotation notification for certificate {certificate.name} " \
-                              f"to owner {data['owner']}"
+        log_data["message"] = f"Unable to send {notification_type} notification for certificate data {data} " \
+                              f"to target {targets}"
         current_app.logger.error(log_data, exc_info=True)
->>>>>>> ad07b417
         sentry.captureException()
 
     metrics.send(
@@ -281,69 +239,17 @@
     :param notify_security:
     :return:
     """
-<<<<<<< HEAD
-=======
-    function = f"{__name__}.{sys._getframe().f_code.co_name}"
-    log_data = {
-        "function": function,
-        "message": f"Sending pending failure notification for pending certificate {pending_cert}",
-        "notification_type": "failed",
-        "certificate_name": pending_cert.name,
-        "certificate_owner": pending_cert.owner,
-    }
-    status = FAILURE_METRIC_STATUS
-
-    if not notification_plugin:
-        notification_plugin = plugins.get(
-            current_app.config.get(
-                "LEMUR_DEFAULT_NOTIFICATION_PLUGIN", "email-notification"
-            )
-        )
->>>>>>> ad07b417
 
     data = pending_certificate_output_schema.dump(pending_cert).data
     data["security_email"] = current_app.config.get("LEMUR_SECURITY_TEAM_EMAIL")
 
     notify_owner_success = False
     if notify_owner:
-<<<<<<< HEAD
         notify_owner_success = send_default_notification("failed", data, [data["owner"]], pending_cert)
-=======
-        try:
-            notification_plugin.send("failed", data, [data["owner"]], pending_cert)
-            status = SUCCESS_METRIC_STATUS
-        except Exception as e:
-            log_data["recipient"] = data["owner"]
-            log_data["message"] = f"Unable to send pending failure notification for certificate {pending_cert.name} " \
-                                  f"to owner {pending_cert.owner}"
-            current_app.logger.error(log_data, exc_info=True)
-            sentry.captureException()
->>>>>>> ad07b417
 
     notify_security_success = False
     if notify_security:
-<<<<<<< HEAD
         notify_security_success = send_default_notification("failed", data, data["security_email"], pending_cert)
-=======
-        try:
-            notification_plugin.send(
-                "failed", data, data["security_email"], pending_cert
-            )
-            status = SUCCESS_METRIC_STATUS
-        except Exception as e:
-            log_data["recipient"] = data["security_email"]
-            log_data["message"] = f"Unable to send pending failure notification for certificate {pending_cert.name} " \
-                                  f"to security email {pending_cert.owner}"
-            current_app.logger.error(log_data, exc_info=True)
-            sentry.captureException()
-
-    metrics.send(
-        "notification",
-        "counter",
-        1,
-        metric_tags={"status": status, "event_type": "failed"},
-    )
->>>>>>> ad07b417
 
     return notify_owner_success or notify_security_success
 
@@ -362,11 +268,7 @@
 
     notifications = []
 
-    print("ALPACA: Considering if cert {0} needs notifications".format(certificate))
-    print("ALPACA: Notifications for {0}: {1}".format(certificate, certificate.notifications))
-
     for notification in certificate.notifications:
-        print("ALPACA: Considering if cert {0} needs notification {1}".format(certificate, notification))
         if not notification.active or not notification.options:
             continue
 
@@ -386,9 +288,8 @@
             raise Exception(
                 f"Invalid base unit for expiration interval: {unit}"
             )
-
-        print("ALPACA: Considering if cert {0} is applicable for notification {1}: {2} days remaining, configured as "
-              "{3} days".format(certificate, notification, days, interval))
+        print(f"Does cert {certificate.name} need a notification {notification.label}? Actual: {days}, "
+              f"configured: {interval}")  # TODO REMOVE
         if days == interval:
             notifications.append(notification)
     return notifications