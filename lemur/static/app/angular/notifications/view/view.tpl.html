<div class="row">
    <div class="col-md-12">
        <h2 class="featurette-heading">Notifications
<<<<<<< HEAD
            <span class="text-muted"><small>you have to speak up engineer!</small></span></h2>
=======
            <span class="text-muted"><small>you have to speak up!</small></span></h2>
>>>>>>> b0cf709b
        <div class="panel panel-default">
            <div class="panel-heading">
                <div class="btn-group pull-right">
                    <button ng-click="create()" class="btn btn-primary">Create</button>
                </div>
                <div class="btn-group">
                    <button ng-model="showFilter" class="btn btn-default" uib-btn-checkbox
                            btn-checkbox-true="1"
                            btn-checkbox-false="0">Filter</button>
                </div>
                <div class="clearfix"></div>
            </div>
            <div class="table-responsive">
                <table ng-table="notificationsTable" class="table table-striped" show-filter="showFilter" template-pagination="angular/pager.html" >
                    <tbody>
                    <tr ng-repeat="notification in $data track by $index">
                        <td data-title="'Label'" sortable="'label'" filter="{ 'label': 'text' }">
                            <ul class="list-unstyled">
                                <li>{{ notification.label }}</li>
                                <li><span class="text-muted">{{ notification.description }}</span></li>
                            </ul>
                        </td>
                        <td data-title="'Plugin'">
                            <ul class="list-unstyled">
                                <li>{{ notification.plugin.title }}</li>
                                <li><span class="text-muted">{{ notification.plugin.description }}</span></li>
                            </ul>
                        </td>
                        <td data-title="'Active'" filter="{ 'active': 'select' }" filter-data="getNotificationStatus()">
                            <form>
                                <switch ng-change="notificationService.updateActive(notification)" id="status" name="status" ng-model="notification.active" class="green small"></switch>
                            </form>
                        </td>
                        <td data-title="''">
                            <div class="btn-group-vertical pull-right">
                                <button uib-tooltip="Edit Notification" ng-click="edit(notification.id)" class="btn btn-sm btn-info">
                                    Edit
                                </button>
                                <button uib-tooltip="Delete Notification" ng-click="remove(notification)" type="button" class="btn btn-sm btn-danger pull-left">
                                    Remove
                                </button>
                            </div>
                        </td>
                    </tr>
                    </tbody>
                </table>
            </div>
        </div>
    </div>
</div><|MERGE_RESOLUTION|>--- conflicted
+++ resolved
@@ -1,11 +1,7 @@
 <div class="row">
     <div class="col-md-12">
         <h2 class="featurette-heading">Notifications
-<<<<<<< HEAD
-            <span class="text-muted"><small>you have to speak up engineer!</small></span></h2>
-=======
             <span class="text-muted"><small>you have to speak up!</small></span></h2>
->>>>>>> b0cf709b
         <div class="panel panel-default">
             <div class="panel-heading">
                 <div class="btn-group pull-right">
