<form name="trackingForm" novalidate>
    <div class="form-horizontal">
        <div class="form-group"
             ng-class="{'has-error': trackingForm.ownerEmail.$invalid, 'has-success': !trackingForm.$invalid&&trackingForm.ownerEmail.$dirty}">
            <label class="control-label col-sm-2">
                Owner
            </label>

            <div class="col-sm-10">
                <input type="email" name="ownerEmail" ng-model="certificate.owner" placeholder="TeamDL@example.com"
                       tooltip="This is the certificates team distribution list or main point of contact"
                       class="form-control"
                       required/>

                <p ng-show="trackingForm.ownerEmail.$invalid && !trackingForm.ownerEmail.$pristine" class="help-block">
                    You must enter an Certificate owner</p>
            </div>
        </div>
        <div class="form-group"
             ng-class="{'has-error': trackingForm.name.$invalid, 'has-success': !trackingForm.name.$invalid&&trackingForm.name.$dirty}">
            <label class="control-label col-sm-2" tooltip="If no name is provided, Lemur will generate a name for you">
                Custom Name <span class="glyphicon glyphicon-question-sign"></span>
            </label>
            <div class="col-sm-10">
                <input name="name" ng-model="certificate.name"
                       placeholder="the.example.net-SymantecCorporation-20150828-20160830" class="form-control"/>
            </div>
        </div>
        <div class="form-group"
             ng-class="{'has-error': trackingForm.description.$invalid, 'has-success': !trackingForm.$invalid&&trackingForm.description.$dirty}">
            <label class="control-label col-sm-2">
                Description
            </label>

            <div class="col-sm-10">
        <textarea name="description" ng-model="certificate.description" placeholder="Something elegant"
                  class="form-control" required></textarea>

                <p ng-show="trackingForm.description.$invalid && !trackingForm.description.$pristine"
                   class="help-block">You
                    must give a short description about this authority will be used for.</p>
            </div>
        </div>
        <div class="form-group"
             ng-class="{'has-error': trackingForm.selectedAuthority.$invalid, 'has-success': !trackingForm.$invalid&&trackingForm.selectedAuthority.$dirty}">
            <label class="control-label col-sm-2">
                Certificate Authority
            </label>

            <div class="col-sm-10">
                <div class="input-group col-sm-12">
                    <input name="selectedAuthority"
                           tooltip="If you are unsure which authority you need; you most likely want to use 'verisign'"
                           type="text" ng-model="certificate.selectedAuthority" placeholder="Authority Name"
                           typeahead-on-select="certificate.attachAuthority($item)"
                           typeahead="authority.name for authority in authorityService.findActiveAuthorityByName($viewValue)"
                           typeahead-loading="loadingAuthorities"
                           class="form-control" typeahead-wait-ms="1000"
                           typeahead-template-url="angular/authorities/authority/select.tpl.html" required>
                </div>
            </div>
        </div>
        <div class="form-group">
            <label class="control-label col-sm-2">
                Certificate Template
            </label>

            <div class="col-sm-10">
                <select class="form-control" ng-change="certificate.useTemplate()" name="certificateTemplate"
                        ng-model="certificate.template" ng-options="template.name for template in templates"></select>
            </div>
        </div>
        <div class="form-group"
             ng-class="{'has-error': trackingForm.commonName.$invalid, 'has-success': !trackingForm.$invalid&&trackingForm.commonName.$dirty}">
            <label class="control-label col-sm-2">
                Common Name
            </label>

            <div class="col-sm-10">
                <input name="commonName"
                       tooltip="If you need a certificate with multiple domains enter your primary domain here and the rest under 'Subject Alternate Names' in the next few panels"
                       ng-model="certificate.commonName" placeholder="Common Name" class="form-control"
                       ng-maxlength="64"
                       required/>

                <p ng-show="trackingForm.commonName.$invalid && !trackingForm.commonName.$pristine" class="help-block">
                    You must
                    enter a common name and it must be less than 64 characters</p>
            </div>
        </div>
        <div class="form-group">
            <label class="control-label col-sm-2"
                   tooltip="If no date is selected Lemur attempts to issue a 2 year certificate">
                Validity Range <span class="glyphicon glyphicon-question-sign"></span>
            </label>
            <div class="col-sm-2">
                <select ng-model="certificate.validityYears" class="form-control">
                    <option value="1">1 year</option>
                    <option value="2">2 years</option>
                    <option value="3">3 years</option>
                    <option value="4">4 years</option>
                </select>
            </div>
      <span style="padding-top: 15px" class="text-center col-sm-1">
        <strong>- or -</strong>
      </span>
<<<<<<< HEAD
      <div class="col-sm-3">
        <div class="input-group">
          <input tooltip="Starting Date (yyyy/MM/dd)" class="form-control" datepicker-popup="yyyy/MM/dd"
                 is-open="$parent.openNotBefore.isOpen" min-date="certificate.authority.notBefore"
                 max-date="certificate.authority.notAfter" ng-model="certificate.validityStart"/>
=======
            <div class="col-sm-3">
                <div class="input-group">
                    <input tooltip="Starting Date (yyyy/MM/dd)" class="form-control" datepicker-popup="yyyy/MM/dd"
                           is-open="$parent.openNotBefore.isOpen" min-date="certificate.authority.notBefore"
                           max-date="certificate.authority.maxDate" ng-model="certificate.validityStart"/>
>>>>>>> 776e0fcd
        <span class="input-group-btn">
          <button class="btn btn-default" ng-click="openNotBefore($event)"><i
            class="glyphicon glyphicon-calendar"></i></button>
        </span>
                </div>
            </div>
      <span style="padding-top: 15px" class="text-center col-sm-1"><label><span
        class="glyphicon glyphicon-resize-horizontal"></span></label></span>

<<<<<<< HEAD
      <div class="col-sm-3">
        <div>
          <div class="input-group">
            <input tooltip="Ending Date (yyyy/MM/dd)" class="form-control" datepicker-popup="yyyy/MM/dd"
                   is-open="$parent.openNotAfter.isOpen" min-date="certificate.authority.notBefore"
                   max-date="certificate.authority.notAfter" ng-model="certificate.validityEnd"/>
=======
            <div class="col-sm-3">
                <div>
                    <div class="input-group">
                        <input tooltip="Ending Date (yyyy/MM/dd)" class="form-control" datepicker-popup="yyyy/MM/dd"
                               is-open="$parent.openNotAfter.isOpen" min-date="certificate.authority.notBefore"
                               max-date="certificate.authority.maxDate" ng-model="certificate.validityEnd"/>
>>>>>>> 776e0fcd
            <span class="input-group-btn">
              <button class="btn btn-default" ng-click="openNotAfter($event)"><i
                class="glyphicon glyphicon-calendar"></i></button>
            </span>
                    </div>
                </div>
            </div>
        </div>
        <div class="form-group"
             ng-class="{'has-error': trackingForm.csr.$invalid&&trackingForm.csr.$dirty, 'has-success': !trackingForm.csr.$invalid&&trackingForm.csr.$dirty}">
            <label class="control-label col-sm-2">
                Certificate Signing Request (CSR)
            </label>
            <div class="col-sm-10">
                <textarea tooltip="Values defined in the CSR will take precedence" name="certificate signing request"
                          ng-model="certificate.csr"
                          placeholder="PEM encoded string..." class="form-control"
                          ng-pattern="/^-----BEGIN CERTIFICATE REQUEST-----/"></textarea>

                <p ng-show="trackingForm.csr.$invalid && !trackingForm.csr.$pristine"
                   class="help-block">Enter a valid certificate signing request.</p>
            </div>
        </div>
        <div ng-include="'angular/certificates/certificate/replaces.tpl.html'"></div>
        <div ng-include="'angular/certificates/certificate/notifications.tpl.html'"></div>
        <div ng-include="'angular/certificates/certificate/destinations.tpl.html'"></div>
    </div>
</form>
<|MERGE_RESOLUTION|>--- conflicted
+++ resolved
@@ -104,19 +104,11 @@
       <span style="padding-top: 15px" class="text-center col-sm-1">
         <strong>- or -</strong>
       </span>
-<<<<<<< HEAD
       <div class="col-sm-3">
         <div class="input-group">
           <input tooltip="Starting Date (yyyy/MM/dd)" class="form-control" datepicker-popup="yyyy/MM/dd"
                  is-open="$parent.openNotBefore.isOpen" min-date="certificate.authority.notBefore"
                  max-date="certificate.authority.notAfter" ng-model="certificate.validityStart"/>
-=======
-            <div class="col-sm-3">
-                <div class="input-group">
-                    <input tooltip="Starting Date (yyyy/MM/dd)" class="form-control" datepicker-popup="yyyy/MM/dd"
-                           is-open="$parent.openNotBefore.isOpen" min-date="certificate.authority.notBefore"
-                           max-date="certificate.authority.maxDate" ng-model="certificate.validityStart"/>
->>>>>>> 776e0fcd
         <span class="input-group-btn">
           <button class="btn btn-default" ng-click="openNotBefore($event)"><i
             class="glyphicon glyphicon-calendar"></i></button>
@@ -125,22 +117,12 @@
             </div>
       <span style="padding-top: 15px" class="text-center col-sm-1"><label><span
         class="glyphicon glyphicon-resize-horizontal"></span></label></span>
-
-<<<<<<< HEAD
       <div class="col-sm-3">
         <div>
           <div class="input-group">
             <input tooltip="Ending Date (yyyy/MM/dd)" class="form-control" datepicker-popup="yyyy/MM/dd"
                    is-open="$parent.openNotAfter.isOpen" min-date="certificate.authority.notBefore"
                    max-date="certificate.authority.notAfter" ng-model="certificate.validityEnd"/>
-=======
-            <div class="col-sm-3">
-                <div>
-                    <div class="input-group">
-                        <input tooltip="Ending Date (yyyy/MM/dd)" class="form-control" datepicker-popup="yyyy/MM/dd"
-                               is-open="$parent.openNotAfter.isOpen" min-date="certificate.authority.notBefore"
-                               max-date="certificate.authority.maxDate" ng-model="certificate.validityEnd"/>
->>>>>>> 776e0fcd
             <span class="input-group-btn">
               <button class="btn btn-default" ng-click="openNotAfter($event)"><i
                 class="glyphicon glyphicon-calendar"></i></button>
