--- conflicted
+++ resolved
@@ -591,17 +591,11 @@
         function = f"{__name__}.{sys._getframe().f_code.co_name}"
 
         for ext, passphrase, data in files:
-            filename = "{prefix}/{name}.{extension}".format(
-                prefix=self.get_option("prefix", options), name=name, extension=ext
-            )
+            filename = join(self.get_option("prefix", options), f"{name}.{ext}")
             response = s3.put(
                 self.get_option("bucket", options),
                 self.get_option("region", options),
-<<<<<<< HEAD
                 filename,
-=======
-                join(self.get_option("prefix", options), f"{name}.{ext}"),
->>>>>>> 666d8532
                 data,
                 self.get_option("encrypt", options),
                 account_number=self.get_option("accountNumber", options),
