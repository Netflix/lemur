import os
from datetime import timedelta

import arrow
import boto3
from moto import mock_ses

from lemur.certificates.schemas import certificate_notification_output_schema
from lemur.plugins.lemur_email.plugin import render_html
from lemur.tests.factories import CertificateFactory

dir_path = os.path.dirname(os.path.realpath(__file__))


@mock_ses
def verify_sender_email():
    ses_client = boto3.client("ses", region_name="us-east-1")
    ses_client.verify_email_identity(EmailAddress="lemur@example.com")


def get_options():
    return [
        {"name": "interval", "value": 10},
        {"name": "unit", "value": "days"},
    ]


def test_render_expiration(certificate, endpoint):

    new_cert = CertificateFactory()
    new_cert.replaces.append(certificate)

    assert render_html("expiration", get_options(), [certificate_notification_output_schema.dump(certificate).data])


def test_render_rotation(certificate, endpoint):
    certificate.endpoints.append(endpoint)

    assert render_html("rotation", get_options(), certificate_notification_output_schema.dump(certificate).data)


<<<<<<< HEAD
    body = template.render(
        dict(
            certificate=certificate_notification_output_schema.dump(certificate).data,
            hostname="lemur.test.example.com",
        )
    )


def test_filter_recipients(certificate, endpoint):
    from lemur.plugins.lemur_email.plugin import EmailNotificationPlugin

    options = [{"name": "recipients", "value": "security@netflix.com,bob@netflix.com,joe@netflix.com"}]
    assert EmailNotificationPlugin.filter_recipients(options, []) == ["security@netflix.com", "bob@netflix.com",
                                                                      "joe@netflix.com"]
    assert EmailNotificationPlugin.filter_recipients(options, ["security@netflix.com"]) == ["bob@netflix.com",
                                                                                            "joe@netflix.com"]
    assert EmailNotificationPlugin.filter_recipients(options, ["security@netflix.com", "bob@netflix.com",
                                                               "joe@netflix.com"]) == []
=======
def test_render_rotation_failure(pending_certificate):
    assert render_html("failed", get_options(), certificate_notification_output_schema.dump(pending_certificate).data)


@mock_ses
def test_send_expiration_notification():
    from lemur.notifications.messaging import send_expiration_notifications
    from lemur.tests.factories import CertificateFactory
    from lemur.tests.factories import NotificationFactory

    now = arrow.utcnow()
    in_ten_days = now + timedelta(days=10, hours=1)  # a bit more than 10 days since we'll check in the future
    certificate = CertificateFactory()
    notification = NotificationFactory(plugin_name="email-notification")

    certificate.not_after = in_ten_days
    certificate.notifications.append(notification)
    certificate.notifications[0].options = get_options()

    verify_sender_email()
    assert send_expiration_notifications([]) == (2, 0)


@mock_ses
def test_send_rotation_notification(endpoint, source_plugin):
    from lemur.notifications.messaging import send_rotation_notification
    from lemur.deployment.service import rotate_certificate

    new_certificate = CertificateFactory()
    rotate_certificate(endpoint, new_certificate)
    assert endpoint.certificate == new_certificate

    verify_sender_email()
    assert send_rotation_notification(new_certificate)


@mock_ses
def test_send_pending_failure_notification(user, pending_certificate, async_issuer_plugin):
    from lemur.notifications.messaging import send_pending_failure_notification

    verify_sender_email()
    assert send_pending_failure_notification(pending_certificate)
>>>>>>> ad07b417
<|MERGE_RESOLUTION|>--- conflicted
+++ resolved
@@ -2,26 +2,21 @@
 from datetime import timedelta
 
 import arrow
-import boto3
 from moto import mock_ses
 
 from lemur.certificates.schemas import certificate_notification_output_schema
 from lemur.plugins.lemur_email.plugin import render_html
 from lemur.tests.factories import CertificateFactory
+from lemur.tests.test_messaging import verify_sender_email
 
 dir_path = os.path.dirname(os.path.realpath(__file__))
-
-
-@mock_ses
-def verify_sender_email():
-    ses_client = boto3.client("ses", region_name="us-east-1")
-    ses_client.verify_email_identity(EmailAddress="lemur@example.com")
 
 
 def get_options():
     return [
         {"name": "interval", "value": 10},
         {"name": "unit", "value": "days"},
+        {"name": "recipients", "value": "person1@example.com,person2@example.com"},
     ]
 
 
@@ -39,26 +34,6 @@
     assert render_html("rotation", get_options(), certificate_notification_output_schema.dump(certificate).data)
 
 
-<<<<<<< HEAD
-    body = template.render(
-        dict(
-            certificate=certificate_notification_output_schema.dump(certificate).data,
-            hostname="lemur.test.example.com",
-        )
-    )
-
-
-def test_filter_recipients(certificate, endpoint):
-    from lemur.plugins.lemur_email.plugin import EmailNotificationPlugin
-
-    options = [{"name": "recipients", "value": "security@netflix.com,bob@netflix.com,joe@netflix.com"}]
-    assert EmailNotificationPlugin.filter_recipients(options, []) == ["security@netflix.com", "bob@netflix.com",
-                                                                      "joe@netflix.com"]
-    assert EmailNotificationPlugin.filter_recipients(options, ["security@netflix.com"]) == ["bob@netflix.com",
-                                                                                            "joe@netflix.com"]
-    assert EmailNotificationPlugin.filter_recipients(options, ["security@netflix.com", "bob@netflix.com",
-                                                               "joe@netflix.com"]) == []
-=======
 def test_render_rotation_failure(pending_certificate):
     assert render_html("failed", get_options(), certificate_notification_output_schema.dump(pending_certificate).data)
 
@@ -79,7 +54,7 @@
     certificate.notifications[0].options = get_options()
 
     verify_sender_email()
-    assert send_expiration_notifications([]) == (2, 0)
+    assert send_expiration_notifications([]) == (3, 0)  # owner, recipients (only counted as 1), and security
 
 
 @mock_ses
@@ -101,4 +76,15 @@
 
     verify_sender_email()
     assert send_pending_failure_notification(pending_certificate)
->>>>>>> ad07b417
+
+
+def test_filter_recipients(certificate, endpoint):
+    from lemur.plugins.lemur_email.plugin import EmailNotificationPlugin
+
+    options = [{"name": "recipients", "value": "security@netflix.com,bob@netflix.com,joe@netflix.com"}]
+    assert EmailNotificationPlugin.filter_recipients(options, []) == ["security@netflix.com", "bob@netflix.com",
+                                                                      "joe@netflix.com"]
+    assert EmailNotificationPlugin.filter_recipients(options, ["security@netflix.com"]) == ["bob@netflix.com",
+                                                                                            "joe@netflix.com"]
+    assert EmailNotificationPlugin.filter_recipients(options, ["security@netflix.com", "bob@netflix.com",
+                                                               "joe@netflix.com"]) == []