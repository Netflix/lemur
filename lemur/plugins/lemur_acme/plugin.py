"""
.. module: lemur.plugins.lemur_acme.plugin
    :platform: Unix
    :synopsis: This module is responsible for communicating with an ACME CA.
    :copyright: (c) 2018 by Netflix Inc., see AUTHORS for more
    :license: Apache, see LICENSE for more details.

    Snippets from https://raw.githubusercontent.com/alex/letsencrypt-aws/master/letsencrypt-aws.py

.. moduleauthor:: Kevin Glisson <kglisson@netflix.com>
.. moduleauthor:: Mikhail Khodorovskiy <mikhail.khodorovskiy@jivesoftware.com>
.. moduleauthor:: Curtis Castrapel <ccastrapel@netflix.com>
"""

import OpenSSL.crypto
import dns.resolver
import josepy as jose
from acme import errors
from acme.errors import PollError, WildcardUnsupportedError
from acme.messages import Error as AcmeError
from botocore.exceptions import ClientError
from flask import current_app
from lemur.authorizations import service as authorization_service
from lemur.dns_providers import service as dns_provider_service
from lemur.exceptions import InvalidConfiguration
from lemur.extensions import metrics, sentry

from lemur.plugins import lemur_acme as acme
from lemur.plugins.bases import IssuerPlugin
<<<<<<< HEAD
from lemur.plugins.lemur_acme.acme_handlers import AcmeHandler, AcmeDnsHandler
from lemur.plugins.lemur_acme.challenge_types import AcmeHttpChallenge, AcmeDnsChallenge
=======
from lemur.plugins.lemur_acme import cloudflare, dyn, route53, ultradns, powerdns
from lemur.authorities import service as authorities_service
from retrying import retry


class AuthorizationRecord(object):
    def __init__(self, domain, target_domain, authz, dns_challenge, change_id):
        self.domain = domain
        self.target_domain = target_domain
        self.authz = authz
        self.dns_challenge = dns_challenge
        self.change_id = change_id


class AcmeHandler(object):
    def __init__(self):
        self.dns_providers_for_domain = {}
        try:
            self.all_dns_providers = dns_provider_service.get_all_dns_providers()
        except Exception as e:
            metrics.send("AcmeHandler_init_error", "counter", 1)
            sentry.captureException()
            current_app.logger.error(f"Unable to fetch DNS Providers: {e}")
            self.all_dns_providers = []

    def get_dns_challenges(self, host, authorizations):
        """Get dns challenges for provided domain"""

        domain_to_validate, is_wildcard = self.strip_wildcard(host)
        dns_challenges = []
        for authz in authorizations:
            if not authz.body.identifier.value.lower() == domain_to_validate.lower():
                continue
            if is_wildcard and not authz.body.wildcard:
                continue
            if not is_wildcard and authz.body.wildcard:
                continue
            for combo in authz.body.challenges:
                if isinstance(combo.chall, challenges.DNS01):
                    dns_challenges.append(combo)

        return dns_challenges

    def strip_wildcard(self, host):
        """Removes the leading *. and returns Host and whether it was removed or not (True/False)"""
        prefix = "*."
        if host.startswith(prefix):
            return host[len(prefix):], True
        return host, False

    def maybe_add_extension(self, host, dns_provider_options):
        if dns_provider_options and dns_provider_options.get(
            "acme_challenge_extension"
        ):
            host = host + dns_provider_options.get("acme_challenge_extension")
        return host

    def start_dns_challenge(
        self,
        acme_client,
        account_number,
        domain,
        target_domain,
        dns_provider,
        order,
        dns_provider_options,
    ):
        current_app.logger.debug(f"Starting DNS challenge for {domain} using target domain {target_domain}.")

        change_ids = []
        dns_challenges = self.get_dns_challenges(domain, order.authorizations)
        host_to_validate, _ = self.strip_wildcard(target_domain)
        host_to_validate = self.maybe_add_extension(host_to_validate, dns_provider_options)

        if not dns_challenges:
            sentry.captureException()
            metrics.send("start_dns_challenge_error_no_dns_challenges", "counter", 1)
            raise Exception("Unable to determine DNS challenges from authorizations")

        for dns_challenge in dns_challenges:

            # Only prepend '_acme-challenge' if not using CNAME redirection
            if domain == target_domain:
                host_to_validate = dns_challenge.validation_domain_name(host_to_validate)

            change_id = dns_provider.create_txt_record(
                host_to_validate,
                dns_challenge.validation(acme_client.client.net.key),
                account_number,
            )
            change_ids.append(change_id)

        return AuthorizationRecord(
            domain, target_domain, order.authorizations, dns_challenges, change_ids
        )

    def complete_dns_challenge(self, acme_client, authz_record):
        current_app.logger.debug(
            "Finalizing DNS challenge for {0}".format(
                authz_record.authz[0].body.identifier.value
            )
        )
        dns_providers = self.dns_providers_for_domain.get(authz_record.target_domain)
        if not dns_providers:
            metrics.send("complete_dns_challenge_error_no_dnsproviders", "counter", 1)
            raise Exception(
                "No DNS providers found for domain: {}".format(authz_record.target_domain)
            )

        for dns_provider in dns_providers:
            # Grab account number (For Route53)
            dns_provider_options = json.loads(dns_provider.credentials)
            account_number = dns_provider_options.get("account_id")
            dns_provider_plugin = self.get_dns_provider(dns_provider.provider_type)
            for change_id in authz_record.change_id:
                try:
                    dns_provider_plugin.wait_for_dns_change(
                        change_id, account_number=account_number
                    )
                except Exception:
                    metrics.send("complete_dns_challenge_error", "counter", 1)
                    sentry.captureException()
                    current_app.logger.debug(
                        f"Unable to resolve DNS challenge for change_id: {change_id}, account_id: "
                        f"{account_number}",
                        exc_info=True,
                    )
                    raise

            for dns_challenge in authz_record.dns_challenge:
                response = dns_challenge.response(acme_client.client.net.key)

                verified = response.simple_verify(
                    dns_challenge.chall,
                    authz_record.target_domain,
                    acme_client.client.net.key.public_key(),
                )

            if not verified:
                metrics.send("complete_dns_challenge_verification_error", "counter", 1)
                raise ValueError("Failed verification")

            time.sleep(5)
            res = acme_client.answer_challenge(dns_challenge, response)
            current_app.logger.debug(f"answer_challenge response: {res}")

    def request_certificate(self, acme_client, authorizations, order):
        for authorization in authorizations:
            for authz in authorization.authz:
                authorization_resource, _ = acme_client.poll(authz)

        deadline = datetime.datetime.now() + datetime.timedelta(seconds=360)

        try:
            orderr = acme_client.poll_and_finalize(order, deadline)

        except (AcmeError, TimeoutError):
            sentry.captureException(extra={"order_url": str(order.uri)})
            metrics.send("request_certificate_error", "counter", 1, metric_tags={"uri": order.uri})
            current_app.logger.error(
                f"Unable to resolve Acme order: {order.uri}", exc_info=True
            )
            raise
        except errors.ValidationError:
            if order.fullchain_pem:
                orderr = order
            else:
                raise

        metrics.send("request_certificate_success", "counter", 1, metric_tags={"uri": order.uri})
        current_app.logger.info(
            f"Successfully resolved Acme order: {order.uri}", exc_info=True
        )

        pem_certificate = OpenSSL.crypto.dump_certificate(
            OpenSSL.crypto.FILETYPE_PEM,
            OpenSSL.crypto.load_certificate(
                OpenSSL.crypto.FILETYPE_PEM, orderr.fullchain_pem
            ),
        ).decode()

        if current_app.config.get("IDENTRUST_CROSS_SIGNED_LE_ICA", False) \
                and datetime.datetime.now() < datetime.datetime.strptime(
                    current_app.config.get("IDENTRUST_CROSS_SIGNED_LE_ICA_EXPIRATION_DATE", "17/03/21"), '%d/%m/%y'):
            pem_certificate_chain = current_app.config.get("IDENTRUST_CROSS_SIGNED_LE_ICA")
        else:
            pem_certificate_chain = orderr.fullchain_pem[
                len(pem_certificate) :  # noqa
            ].lstrip()

        current_app.logger.debug(
            "{0} {1}".format(type(pem_certificate), type(pem_certificate_chain))
        )
        return pem_certificate, pem_certificate_chain

    @retry(stop_max_attempt_number=5, wait_fixed=5000)
    def setup_acme_client(self, authority):
        if not authority.options:
            raise InvalidAuthority("Invalid authority. Options not set")
        options = {}

        for option in json.loads(authority.options):
            options[option["name"]] = option.get("value")
        email = options.get("email", current_app.config.get("ACME_EMAIL"))
        tel = options.get("telephone", current_app.config.get("ACME_TEL"))
        directory_url = options.get(
            "acme_url", current_app.config.get("ACME_DIRECTORY_URL")
        )

        existing_key = options.get(
            "acme_private_key", current_app.config.get("ACME_PRIVATE_KEY")
        )
        existing_regr = options.get("acme_regr", current_app.config.get("ACME_REGR"))

        if existing_key and existing_regr:
            current_app.logger.debug("Reusing existing ACME account")
            # Reuse the same account for each certificate issuance
            key = jose.JWK.json_loads(existing_key)
            regr = messages.RegistrationResource.json_loads(existing_regr)
            current_app.logger.debug(
                "Connecting with directory at {0}".format(directory_url)
            )
            net = ClientNetwork(key, account=regr)
            client = BackwardsCompatibleClientV2(net, key, directory_url)
            return client, {}
        else:
            # Create an account for each certificate issuance
            key = jose.JWKRSA(key=generate_private_key("RSA2048"))

            current_app.logger.debug("Creating a new ACME account")
            current_app.logger.debug(
                "Connecting with directory at {0}".format(directory_url)
            )

            net = ClientNetwork(key, account=None, timeout=3600)
            client = BackwardsCompatibleClientV2(net, key, directory_url)
            registration = client.new_account_and_tos(
                messages.NewRegistration.from_data(email=email)
            )

            # if store_account is checked, add the private_key and registration resources to the options
            if options['store_account']:
                new_options = json.loads(authority.options)
                # the key returned by fields_to_partial_json is missing the key type, so we add it manually
                key_dict = key.fields_to_partial_json()
                key_dict["kty"] = "RSA"
                acme_private_key = {
                    "name": "acme_private_key",
                    "value": json.dumps(key_dict)
                }
                new_options.append(acme_private_key)

                acme_regr = {
                    "name": "acme_regr",
                    "value": json.dumps({"body": {}, "uri": registration.uri})
                }
                new_options.append(acme_regr)

                authorities_service.update_options(authority.id, options=json.dumps(new_options))

            current_app.logger.debug("Connected: {0}".format(registration.uri))

        return client, registration

    def get_domains(self, options):
        """
        Fetches all domains currently requested
        :param options:
        :return:
        """
        current_app.logger.debug("Fetching domains")

        domains = [options["common_name"]]
        if options.get("extensions"):
            for dns_name in options["extensions"]["sub_alt_names"]["names"]:
                if dns_name.value not in domains:
                    domains.append(dns_name.value)

        current_app.logger.debug("Got these domains: {0}".format(domains))
        return domains

    def get_authorizations(self, acme_client, order, order_info):
        authorizations = []

        for domain in order_info.domains:

            # If CNAME exists, set host to the target address
            target_domain = domain
            if current_app.config.get("ACME_ENABLE_DELEGATED_CNAME", False):
                cname_result, _ = self.strip_wildcard(domain)
                cname_result = challenges.DNS01().validation_domain_name(cname_result)
                cname_result = self.get_cname(cname_result)
                if cname_result:
                    target_domain = cname_result
                    self.autodetect_dns_providers(target_domain)

            if not self.dns_providers_for_domain.get(target_domain):
                metrics.send(
                    "get_authorizations_no_dns_provider_for_domain", "counter", 1
                )
                raise Exception("No DNS providers found for domain: {}".format(target_domain))

            for dns_provider in self.dns_providers_for_domain[target_domain]:
                dns_provider_plugin = self.get_dns_provider(dns_provider.provider_type)
                dns_provider_options = json.loads(dns_provider.credentials)
                account_number = dns_provider_options.get("account_id")
                authz_record = self.start_dns_challenge(
                    acme_client,
                    account_number,
                    domain,
                    target_domain,
                    dns_provider_plugin,
                    order,
                    dns_provider.options,
                )
                authorizations.append(authz_record)
        return authorizations

    def autodetect_dns_providers(self, domain):
        """
        Get DNS providers associated with a domain when it has not been provided for certificate creation.
        :param domain:
        :return: dns_providers: List of DNS providers that have the correct zone.
        """
        self.dns_providers_for_domain[domain] = []
        match_length = 0
        for dns_provider in self.all_dns_providers:
            if not dns_provider.domains:
                continue
            for name in dns_provider.domains:
                if name == domain or domain.endswith("." + name):
                    if len(name) > match_length:
                        self.dns_providers_for_domain[domain] = [dns_provider]
                        match_length = len(name)
                    elif len(name) == match_length:
                        self.dns_providers_for_domain[domain].append(dns_provider)

        return self.dns_providers_for_domain

    def finalize_authorizations(self, acme_client, authorizations):
        for authz_record in authorizations:
            self.complete_dns_challenge(acme_client, authz_record)
        for authz_record in authorizations:
            dns_challenges = authz_record.dns_challenge
            for dns_challenge in dns_challenges:
                dns_providers = self.dns_providers_for_domain.get(authz_record.target_domain)
                for dns_provider in dns_providers:
                    # Grab account number (For Route53)
                    dns_provider_plugin = self.get_dns_provider(
                        dns_provider.provider_type
                    )
                    dns_provider_options = json.loads(dns_provider.credentials)
                    account_number = dns_provider_options.get("account_id")
                    host_to_validate, _ = self.strip_wildcard(authz_record.target_domain)
                    host_to_validate = self.maybe_add_extension(host_to_validate, dns_provider_options)
                    if authz_record.domain == authz_record.target_domain:
                        host_to_validate = challenges.DNS01().validation_domain_name(host_to_validate)
                    dns_provider_plugin.delete_txt_record(
                        authz_record.change_id,
                        account_number,
                        host_to_validate,
                        dns_challenge.validation(acme_client.client.net.key),
                    )

        return authorizations

    def cleanup_dns_challenges(self, acme_client, authorizations):
        """
        Best effort attempt to delete DNS challenges that may not have been deleted previously. This is usually called
        on an exception

        :param acme_client:
        :param account_number:
        :param dns_provider:
        :param authorizations:
        :param dns_provider_options:
        :return:
        """
        for authz_record in authorizations:
            dns_providers = self.dns_providers_for_domain.get(authz_record.target_domain)
            for dns_provider in dns_providers:
                # Grab account number (For Route53)
                dns_provider_options = json.loads(dns_provider.credentials)
                account_number = dns_provider_options.get("account_id")
                dns_challenges = authz_record.dns_challenge
                host_to_validate, _ = self.strip_wildcard(authz_record.target_domain)
                host_to_validate = self.maybe_add_extension(
                    host_to_validate, dns_provider_options
                )

                dns_provider_plugin = self.get_dns_provider(dns_provider.provider_type)
                for dns_challenge in dns_challenges:
                    if authz_record.domain == authz_record.target_domain:
                        host_to_validate = dns_challenge.validation_domain_name(host_to_validate)
                    try:
                        dns_provider_plugin.delete_txt_record(
                            authz_record.change_id,
                            account_number,
                            host_to_validate,
                            dns_challenge.validation(acme_client.client.net.key),
                        )
                    except Exception as e:
                        # If this fails, it's most likely because the record doesn't exist (It was already cleaned up)
                        # or we're not authorized to modify it.
                        metrics.send("cleanup_dns_challenges_error", "counter", 1)
                        sentry.captureException()
                        pass

    def get_dns_provider(self, type):
        provider_types = {
            "cloudflare": cloudflare,
            "dyn": dyn,
            "route53": route53,
            "ultradns": ultradns,
            "powerdns": powerdns
        }
        provider = provider_types.get(type)
        if not provider:
            raise UnknownProvider("No such DNS provider: {}".format(type))
        return provider
>>>>>>> 5569c9d8

    def get_cname(self, domain):
        """
        :param domain: Domain name to look up a CNAME for.
        :return: First CNAME target or False if no CNAME record exists.
        """
        try:
            result = dns.resolver.query(domain, 'CNAME')
            if len(result) > 0:
                return str(result[0].target).rstrip('.')
        except dns.exception.DNSException:
            return False


class ACMEIssuerPlugin(IssuerPlugin):
    title = "Acme"
    slug = "acme-issuer"
    description = (
        "Enables the creation of certificates via ACME CAs (including Let's Encrypt), using the DNS-01 challenge"
    )
    version = acme.VERSION

    author = "Netflix"
    author_url = "https://github.com/netflix/lemur.git"

    options = [
        {
            "name": "acme_url",
            "type": "str",
            "required": True,
            "validation": "/^http[s]?://(?:[a-zA-Z]|[0-9]|[$-_@.&+]|[!*\(\),]|(?:%[0-9a-fA-F][0-9a-fA-F]))+$/",
            "helpMessage": "Must be a valid web url starting with http[s]://",
        },
        {
            "name": "telephone",
            "type": "str",
            "default": "",
            "helpMessage": "Telephone to use",
        },
        {
            "name": "email",
            "type": "str",
            "default": "",
            "validation": "/^?([-a-zA-Z0-9.`?{}]+@\w+\.\w+)$/",
            "helpMessage": "Email to use",
        },
        {
            "name": "certificate",
            "type": "textarea",
            "default": "",
            "validation": "/^-----BEGIN CERTIFICATE-----/",
            "helpMessage": "Certificate to use",
        },
        {
            "name": "store_account",
            "type": "bool",
            "required": False,
            "helpMessage": "Disable to create a new account for each ACME request",
            "default": False,
        }
    ]

    def __init__(self, *args, **kwargs):
        super(ACMEIssuerPlugin, self).__init__(*args, **kwargs)

    def get_ordered_certificate(self, pending_cert):
        self.acme = AcmeDnsHandler()
        acme_client, registration = self.acme.setup_acme_client(pending_cert.authority)
        order_info = authorization_service.get(pending_cert.external_id)
        if pending_cert.dns_provider_id:
            dns_provider = dns_provider_service.get(pending_cert.dns_provider_id)

            for domain in order_info.domains:
                # Currently, we only support specifying one DNS provider per certificate, even if that
                # certificate has multiple SANs that may belong to different providers.
                self.acme.dns_providers_for_domain[domain] = [dns_provider]
        else:
            for domain in order_info.domains:
                self.acme.autodetect_dns_providers(domain)

        try:
            order = acme_client.new_order(pending_cert.csr)
        except WildcardUnsupportedError:
            metrics.send("get_ordered_certificate_wildcard_unsupported", "counter", 1)
            raise Exception(
                "The currently selected ACME CA endpoint does"
                " not support issuing wildcard certificates."
            )
        try:
            authorizations = self.acme.get_authorizations(
                acme_client, order, order_info
            )
        except ClientError:
            sentry.captureException()
            metrics.send("get_ordered_certificate_error", "counter", 1)
            current_app.logger.error(
                f"Unable to resolve pending cert: {pending_cert.name}", exc_info=True
            )
            return False

        authorizations = self.acme.finalize_authorizations(acme_client, authorizations)
        pem_certificate, pem_certificate_chain = self.acme.request_certificate(
            acme_client, authorizations, order
        )
        cert = {
            "body": "\n".join(str(pem_certificate).splitlines()),
            "chain": "\n".join(str(pem_certificate_chain).splitlines()),
            "external_id": str(pending_cert.external_id),
        }
        return cert

    def get_ordered_certificates(self, pending_certs):
        self.acme = AcmeDnsHandler()
        self.acme_dns_challenge = AcmeDnsChallenge()
        pending = []
        certs = []
        for pending_cert in pending_certs:
            try:
                acme_client, registration = self.acme.setup_acme_client(
                    pending_cert.authority
                )
                order_info = authorization_service.get(pending_cert.external_id)
                if pending_cert.dns_provider_id:
                    dns_provider = dns_provider_service.get(
                        pending_cert.dns_provider_id
                    )

                    for domain in order_info.domains:
                        # Currently, we only support specifying one DNS provider per certificate, even if that
                        # certificate has multiple SANs that may belong to different providers.
                        self.acme.dns_providers_for_domain[domain] = [dns_provider]
                else:
                    for domain in order_info.domains:
                        self.acme.autodetect_dns_providers(domain)

                try:
                    order = acme_client.new_order(pending_cert.csr)
                except WildcardUnsupportedError:
                    sentry.captureException()
                    metrics.send(
                        "get_ordered_certificates_wildcard_unsupported_error",
                        "counter",
                        1,
                    )
                    raise Exception(
                        "The currently selected ACME CA endpoint does"
                        " not support issuing wildcard certificates."
                    )

                authorizations = self.acme.get_authorizations(
                    acme_client, order, order_info
                )

                pending.append(
                    {
                        "acme_client": acme_client,
                        "authorizations": authorizations,
                        "pending_cert": pending_cert,
                        "order": order,
                    }
                )
            except (ClientError, ValueError, Exception) as e:
                sentry.captureException()
                metrics.send(
                    "get_ordered_certificates_pending_creation_error", "counter", 1
                )
                current_app.logger.error(
                    f"Unable to resolve pending cert: {pending_cert}", exc_info=True
                )

                error = e
                if globals().get("order") and order:
                    error += f" Order uri: {order.uri}"
                certs.append(
                    {"cert": False, "pending_cert": pending_cert, "last_error": e}
                )

        for entry in pending:
            try:
                entry["authorizations"] = self.acme.finalize_authorizations(
                    entry["acme_client"], entry["authorizations"]
                )
                pem_certificate, pem_certificate_chain = self.acme.request_certificate(
                    entry["acme_client"], entry["authorizations"], entry["order"]
                )

                cert = {
                    "body": "\n".join(str(pem_certificate).splitlines()),
                    "chain": "\n".join(str(pem_certificate_chain).splitlines()),
                    "external_id": str(entry["pending_cert"].external_id),
                }
                certs.append({"cert": cert, "pending_cert": entry["pending_cert"]})
            except (PollError, AcmeError, Exception) as e:
                sentry.captureException()
                metrics.send("get_ordered_certificates_resolution_error", "counter", 1)
                order_url = order.uri
                error = f"{e}. Order URI: {order_url}"
                current_app.logger.error(
                    f"Unable to resolve pending cert: {pending_cert}. "
                    f"Check out {order_url} for more information.",
                    exc_info=True,
                )
                certs.append(
                    {
                        "cert": False,
                        "pending_cert": entry["pending_cert"],
                        "last_error": error,
                    }
                )
                # Ensure DNS records get deleted
                self.acme_dns_challenge.cleanup(
                    entry["authorizations"], entry["acme_client"]
                )
        return certs

    def create_certificate(self, csr, issuer_options):
        """
        Creates an ACME certificate using the DNS-01 challenge.

        :param csr:
        :param issuer_options:
        :return: :raise Exception:
        """
        acme_dns_challenge = AcmeDnsChallenge()

        return acme_dns_challenge.create_certificate(csr, issuer_options)

    @staticmethod
    def create_authority(options):
        """
        Creates an authority, this authority is then used by Lemur to allow a user
        to specify which Certificate Authority they want to sign their certificate.

        :param options:
        :return:
        """
        role = {"username": "", "password": "", "name": "acme"}
        plugin_options = options.get("plugin", {}).get("plugin_options")
        if not plugin_options:
            error = "Invalid options for lemur_acme plugin: {}".format(options)
            current_app.logger.error(error)
            raise InvalidConfiguration(error)
        # Define static acme_root based off configuration variable by default. However, if user has passed a
        # certificate, use this certificate as the root.
        acme_root = current_app.config.get("ACME_ROOT")
        for option in plugin_options:
            if option.get("name") == "certificate":
                acme_root = option.get("value")
        return acme_root, "", [role]

    def cancel_ordered_certificate(self, pending_cert, **kwargs):
        # Needed to override issuer function.
        pass

    def revoke_certificate(self, certificate, comments):
        self.acme = AcmeDnsHandler()
        if not self.acme.reuse_account(certificate.authority):
            raise InvalidConfiguration("There is no ACME account saved, unable to revoke the certificate.")
        acme_client, _ = self.acme.setup_acme_client(certificate.authority)

        fullchain_com = jose.ComparableX509(
            OpenSSL.crypto.load_certificate(
                OpenSSL.crypto.FILETYPE_PEM, certificate.body))

        try:
            acme_client.revoke(fullchain_com, 0)  # revocation reason = 0
        except (errors.ConflictError, errors.ClientError, errors.Error) as e:
            # Certificate already revoked.
            current_app.logger.error("Certificate revocation failed with message: " + e.detail)
            metrics.send("acme_revoke_certificate_failure", "counter", 1)
            return False

        current_app.logger.warning("Certificate succesfully revoked: " + certificate.name)
        metrics.send("acme_revoke_certificate_success", "counter", 1)
        return True


class ACMEHttpIssuerPlugin(IssuerPlugin):
    title = "Acme HTTP-01"
    slug = "acme-http-issuer"
    description = (
        "Enables the creation of certificates via ACME CAs (including Let's Encrypt), using the HTTP-01 challenge"
    )
    version = acme.VERSION

    author = "Netflix"
    author_url = "https://github.com/netflix/lemur.git"

    options = [
        {
            "name": "acme_url",
            "type": "str",
            "required": True,
            "validation": "/^http[s]?://(?:[a-zA-Z]|[0-9]|[$-_@.&+]|[!*\(\),]|(?:%[0-9a-fA-F][0-9a-fA-F]))+$/",
            "helpMessage": "Must be a valid web url starting with http[s]://",
        },
        {
            "name": "telephone",
            "type": "str",
            "default": "",
            "helpMessage": "Telephone to use",
        },
        {
            "name": "email",
            "type": "str",
            "default": "",
            "validation": "/^?([-a-zA-Z0-9.`?{}]+@\w+\.\w+)$/",
            "helpMessage": "Email to use",
        },
        {
            "name": "certificate",
            "type": "textarea",
            "default": "",
            "validation": "/^-----BEGIN CERTIFICATE-----/",
            "helpMessage": "Certificate to use",
        },
        {
            "name": "store_account",
            "type": "bool",
            "required": False,
            "helpMessage": "Disable to create a new account for each ACME request",
            "default": False,
        },
        {
            "name": "tokenDestination",
            "type": "destinationSelect",
            "required": True,
            "helpMessage": "The destination to use to deploy the token.",
        },
    ]

    def __init__(self, *args, **kwargs):
        super(ACMEHttpIssuerPlugin, self).__init__(*args, **kwargs)

    def create_certificate(self, csr, issuer_options):
        """
        Creates an ACME certificate using the HTTP-01 challenge.

        :param csr:
        :param issuer_options:
        :return: :raise Exception:
        """
        acme_http_challenge = AcmeHttpChallenge()

        return acme_http_challenge.create_certificate(csr, issuer_options)

    @staticmethod
    def create_authority(options):
        """
        Creates an authority, this authority is then used by Lemur to allow a user
        to specify which Certificate Authority they want to sign their certificate.

        :param options:
        :return:
        """
        role = {"username": "", "password": "", "name": "acme"}
        plugin_options = options.get("plugin", {}).get("plugin_options")
        if not plugin_options:
            error = "Invalid options for lemur_acme plugin: {}".format(options)
            current_app.logger.error(error)
            raise InvalidConfiguration(error)
        # Define static acme_root based off configuration variable by default. However, if user has passed a
        # certificate, use this certificate as the root.
        acme_root = current_app.config.get("ACME_ROOT")
        for option in plugin_options:
            if option.get("name") == "certificate":
                acme_root = option.get("value")
        return acme_root, "", [role]

    def cancel_ordered_certificate(self, pending_cert, **kwargs):
        # Needed to override issuer function.
        pass

    def revoke_certificate(self, certificate, comments):
        self.acme = AcmeHandler()
        if not self.acme.reuse_account(certificate.authority):
            raise InvalidConfiguration("There is no ACME account saved, unable to revoke the certificate.")
        acme_client, _ = self.acme.setup_acme_client(certificate.authority)

        fullchain_com = jose.ComparableX509(
            OpenSSL.crypto.load_certificate(
                OpenSSL.crypto.FILETYPE_PEM, certificate.body))

        try:
            acme_client.revoke(fullchain_com, 0)  # revocation reason = 0
        except (errors.ConflictError, errors.ClientError, errors.Error) as e:
            # Certificate already revoked.
            current_app.logger.error("Certificate revocation failed with message: " + e.detail)
            metrics.send("acme_revoke_certificate_failure", "counter", 1)
            return False

        current_app.logger.warning("Certificate succesfully revoked: " + certificate.name)
        metrics.send("acme_revoke_certificate_success", "counter", 1)
        return True<|MERGE_RESOLUTION|>--- conflicted
+++ resolved
@@ -13,7 +13,6 @@
 """
 
 import OpenSSL.crypto
-import dns.resolver
 import josepy as jose
 from acme import errors
 from acme.errors import PollError, WildcardUnsupportedError
@@ -27,443 +26,8 @@
 
 from lemur.plugins import lemur_acme as acme
 from lemur.plugins.bases import IssuerPlugin
-<<<<<<< HEAD
 from lemur.plugins.lemur_acme.acme_handlers import AcmeHandler, AcmeDnsHandler
 from lemur.plugins.lemur_acme.challenge_types import AcmeHttpChallenge, AcmeDnsChallenge
-=======
-from lemur.plugins.lemur_acme import cloudflare, dyn, route53, ultradns, powerdns
-from lemur.authorities import service as authorities_service
-from retrying import retry
-
-
-class AuthorizationRecord(object):
-    def __init__(self, domain, target_domain, authz, dns_challenge, change_id):
-        self.domain = domain
-        self.target_domain = target_domain
-        self.authz = authz
-        self.dns_challenge = dns_challenge
-        self.change_id = change_id
-
-
-class AcmeHandler(object):
-    def __init__(self):
-        self.dns_providers_for_domain = {}
-        try:
-            self.all_dns_providers = dns_provider_service.get_all_dns_providers()
-        except Exception as e:
-            metrics.send("AcmeHandler_init_error", "counter", 1)
-            sentry.captureException()
-            current_app.logger.error(f"Unable to fetch DNS Providers: {e}")
-            self.all_dns_providers = []
-
-    def get_dns_challenges(self, host, authorizations):
-        """Get dns challenges for provided domain"""
-
-        domain_to_validate, is_wildcard = self.strip_wildcard(host)
-        dns_challenges = []
-        for authz in authorizations:
-            if not authz.body.identifier.value.lower() == domain_to_validate.lower():
-                continue
-            if is_wildcard and not authz.body.wildcard:
-                continue
-            if not is_wildcard and authz.body.wildcard:
-                continue
-            for combo in authz.body.challenges:
-                if isinstance(combo.chall, challenges.DNS01):
-                    dns_challenges.append(combo)
-
-        return dns_challenges
-
-    def strip_wildcard(self, host):
-        """Removes the leading *. and returns Host and whether it was removed or not (True/False)"""
-        prefix = "*."
-        if host.startswith(prefix):
-            return host[len(prefix):], True
-        return host, False
-
-    def maybe_add_extension(self, host, dns_provider_options):
-        if dns_provider_options and dns_provider_options.get(
-            "acme_challenge_extension"
-        ):
-            host = host + dns_provider_options.get("acme_challenge_extension")
-        return host
-
-    def start_dns_challenge(
-        self,
-        acme_client,
-        account_number,
-        domain,
-        target_domain,
-        dns_provider,
-        order,
-        dns_provider_options,
-    ):
-        current_app.logger.debug(f"Starting DNS challenge for {domain} using target domain {target_domain}.")
-
-        change_ids = []
-        dns_challenges = self.get_dns_challenges(domain, order.authorizations)
-        host_to_validate, _ = self.strip_wildcard(target_domain)
-        host_to_validate = self.maybe_add_extension(host_to_validate, dns_provider_options)
-
-        if not dns_challenges:
-            sentry.captureException()
-            metrics.send("start_dns_challenge_error_no_dns_challenges", "counter", 1)
-            raise Exception("Unable to determine DNS challenges from authorizations")
-
-        for dns_challenge in dns_challenges:
-
-            # Only prepend '_acme-challenge' if not using CNAME redirection
-            if domain == target_domain:
-                host_to_validate = dns_challenge.validation_domain_name(host_to_validate)
-
-            change_id = dns_provider.create_txt_record(
-                host_to_validate,
-                dns_challenge.validation(acme_client.client.net.key),
-                account_number,
-            )
-            change_ids.append(change_id)
-
-        return AuthorizationRecord(
-            domain, target_domain, order.authorizations, dns_challenges, change_ids
-        )
-
-    def complete_dns_challenge(self, acme_client, authz_record):
-        current_app.logger.debug(
-            "Finalizing DNS challenge for {0}".format(
-                authz_record.authz[0].body.identifier.value
-            )
-        )
-        dns_providers = self.dns_providers_for_domain.get(authz_record.target_domain)
-        if not dns_providers:
-            metrics.send("complete_dns_challenge_error_no_dnsproviders", "counter", 1)
-            raise Exception(
-                "No DNS providers found for domain: {}".format(authz_record.target_domain)
-            )
-
-        for dns_provider in dns_providers:
-            # Grab account number (For Route53)
-            dns_provider_options = json.loads(dns_provider.credentials)
-            account_number = dns_provider_options.get("account_id")
-            dns_provider_plugin = self.get_dns_provider(dns_provider.provider_type)
-            for change_id in authz_record.change_id:
-                try:
-                    dns_provider_plugin.wait_for_dns_change(
-                        change_id, account_number=account_number
-                    )
-                except Exception:
-                    metrics.send("complete_dns_challenge_error", "counter", 1)
-                    sentry.captureException()
-                    current_app.logger.debug(
-                        f"Unable to resolve DNS challenge for change_id: {change_id}, account_id: "
-                        f"{account_number}",
-                        exc_info=True,
-                    )
-                    raise
-
-            for dns_challenge in authz_record.dns_challenge:
-                response = dns_challenge.response(acme_client.client.net.key)
-
-                verified = response.simple_verify(
-                    dns_challenge.chall,
-                    authz_record.target_domain,
-                    acme_client.client.net.key.public_key(),
-                )
-
-            if not verified:
-                metrics.send("complete_dns_challenge_verification_error", "counter", 1)
-                raise ValueError("Failed verification")
-
-            time.sleep(5)
-            res = acme_client.answer_challenge(dns_challenge, response)
-            current_app.logger.debug(f"answer_challenge response: {res}")
-
-    def request_certificate(self, acme_client, authorizations, order):
-        for authorization in authorizations:
-            for authz in authorization.authz:
-                authorization_resource, _ = acme_client.poll(authz)
-
-        deadline = datetime.datetime.now() + datetime.timedelta(seconds=360)
-
-        try:
-            orderr = acme_client.poll_and_finalize(order, deadline)
-
-        except (AcmeError, TimeoutError):
-            sentry.captureException(extra={"order_url": str(order.uri)})
-            metrics.send("request_certificate_error", "counter", 1, metric_tags={"uri": order.uri})
-            current_app.logger.error(
-                f"Unable to resolve Acme order: {order.uri}", exc_info=True
-            )
-            raise
-        except errors.ValidationError:
-            if order.fullchain_pem:
-                orderr = order
-            else:
-                raise
-
-        metrics.send("request_certificate_success", "counter", 1, metric_tags={"uri": order.uri})
-        current_app.logger.info(
-            f"Successfully resolved Acme order: {order.uri}", exc_info=True
-        )
-
-        pem_certificate = OpenSSL.crypto.dump_certificate(
-            OpenSSL.crypto.FILETYPE_PEM,
-            OpenSSL.crypto.load_certificate(
-                OpenSSL.crypto.FILETYPE_PEM, orderr.fullchain_pem
-            ),
-        ).decode()
-
-        if current_app.config.get("IDENTRUST_CROSS_SIGNED_LE_ICA", False) \
-                and datetime.datetime.now() < datetime.datetime.strptime(
-                    current_app.config.get("IDENTRUST_CROSS_SIGNED_LE_ICA_EXPIRATION_DATE", "17/03/21"), '%d/%m/%y'):
-            pem_certificate_chain = current_app.config.get("IDENTRUST_CROSS_SIGNED_LE_ICA")
-        else:
-            pem_certificate_chain = orderr.fullchain_pem[
-                len(pem_certificate) :  # noqa
-            ].lstrip()
-
-        current_app.logger.debug(
-            "{0} {1}".format(type(pem_certificate), type(pem_certificate_chain))
-        )
-        return pem_certificate, pem_certificate_chain
-
-    @retry(stop_max_attempt_number=5, wait_fixed=5000)
-    def setup_acme_client(self, authority):
-        if not authority.options:
-            raise InvalidAuthority("Invalid authority. Options not set")
-        options = {}
-
-        for option in json.loads(authority.options):
-            options[option["name"]] = option.get("value")
-        email = options.get("email", current_app.config.get("ACME_EMAIL"))
-        tel = options.get("telephone", current_app.config.get("ACME_TEL"))
-        directory_url = options.get(
-            "acme_url", current_app.config.get("ACME_DIRECTORY_URL")
-        )
-
-        existing_key = options.get(
-            "acme_private_key", current_app.config.get("ACME_PRIVATE_KEY")
-        )
-        existing_regr = options.get("acme_regr", current_app.config.get("ACME_REGR"))
-
-        if existing_key and existing_regr:
-            current_app.logger.debug("Reusing existing ACME account")
-            # Reuse the same account for each certificate issuance
-            key = jose.JWK.json_loads(existing_key)
-            regr = messages.RegistrationResource.json_loads(existing_regr)
-            current_app.logger.debug(
-                "Connecting with directory at {0}".format(directory_url)
-            )
-            net = ClientNetwork(key, account=regr)
-            client = BackwardsCompatibleClientV2(net, key, directory_url)
-            return client, {}
-        else:
-            # Create an account for each certificate issuance
-            key = jose.JWKRSA(key=generate_private_key("RSA2048"))
-
-            current_app.logger.debug("Creating a new ACME account")
-            current_app.logger.debug(
-                "Connecting with directory at {0}".format(directory_url)
-            )
-
-            net = ClientNetwork(key, account=None, timeout=3600)
-            client = BackwardsCompatibleClientV2(net, key, directory_url)
-            registration = client.new_account_and_tos(
-                messages.NewRegistration.from_data(email=email)
-            )
-
-            # if store_account is checked, add the private_key and registration resources to the options
-            if options['store_account']:
-                new_options = json.loads(authority.options)
-                # the key returned by fields_to_partial_json is missing the key type, so we add it manually
-                key_dict = key.fields_to_partial_json()
-                key_dict["kty"] = "RSA"
-                acme_private_key = {
-                    "name": "acme_private_key",
-                    "value": json.dumps(key_dict)
-                }
-                new_options.append(acme_private_key)
-
-                acme_regr = {
-                    "name": "acme_regr",
-                    "value": json.dumps({"body": {}, "uri": registration.uri})
-                }
-                new_options.append(acme_regr)
-
-                authorities_service.update_options(authority.id, options=json.dumps(new_options))
-
-            current_app.logger.debug("Connected: {0}".format(registration.uri))
-
-        return client, registration
-
-    def get_domains(self, options):
-        """
-        Fetches all domains currently requested
-        :param options:
-        :return:
-        """
-        current_app.logger.debug("Fetching domains")
-
-        domains = [options["common_name"]]
-        if options.get("extensions"):
-            for dns_name in options["extensions"]["sub_alt_names"]["names"]:
-                if dns_name.value not in domains:
-                    domains.append(dns_name.value)
-
-        current_app.logger.debug("Got these domains: {0}".format(domains))
-        return domains
-
-    def get_authorizations(self, acme_client, order, order_info):
-        authorizations = []
-
-        for domain in order_info.domains:
-
-            # If CNAME exists, set host to the target address
-            target_domain = domain
-            if current_app.config.get("ACME_ENABLE_DELEGATED_CNAME", False):
-                cname_result, _ = self.strip_wildcard(domain)
-                cname_result = challenges.DNS01().validation_domain_name(cname_result)
-                cname_result = self.get_cname(cname_result)
-                if cname_result:
-                    target_domain = cname_result
-                    self.autodetect_dns_providers(target_domain)
-
-            if not self.dns_providers_for_domain.get(target_domain):
-                metrics.send(
-                    "get_authorizations_no_dns_provider_for_domain", "counter", 1
-                )
-                raise Exception("No DNS providers found for domain: {}".format(target_domain))
-
-            for dns_provider in self.dns_providers_for_domain[target_domain]:
-                dns_provider_plugin = self.get_dns_provider(dns_provider.provider_type)
-                dns_provider_options = json.loads(dns_provider.credentials)
-                account_number = dns_provider_options.get("account_id")
-                authz_record = self.start_dns_challenge(
-                    acme_client,
-                    account_number,
-                    domain,
-                    target_domain,
-                    dns_provider_plugin,
-                    order,
-                    dns_provider.options,
-                )
-                authorizations.append(authz_record)
-        return authorizations
-
-    def autodetect_dns_providers(self, domain):
-        """
-        Get DNS providers associated with a domain when it has not been provided for certificate creation.
-        :param domain:
-        :return: dns_providers: List of DNS providers that have the correct zone.
-        """
-        self.dns_providers_for_domain[domain] = []
-        match_length = 0
-        for dns_provider in self.all_dns_providers:
-            if not dns_provider.domains:
-                continue
-            for name in dns_provider.domains:
-                if name == domain or domain.endswith("." + name):
-                    if len(name) > match_length:
-                        self.dns_providers_for_domain[domain] = [dns_provider]
-                        match_length = len(name)
-                    elif len(name) == match_length:
-                        self.dns_providers_for_domain[domain].append(dns_provider)
-
-        return self.dns_providers_for_domain
-
-    def finalize_authorizations(self, acme_client, authorizations):
-        for authz_record in authorizations:
-            self.complete_dns_challenge(acme_client, authz_record)
-        for authz_record in authorizations:
-            dns_challenges = authz_record.dns_challenge
-            for dns_challenge in dns_challenges:
-                dns_providers = self.dns_providers_for_domain.get(authz_record.target_domain)
-                for dns_provider in dns_providers:
-                    # Grab account number (For Route53)
-                    dns_provider_plugin = self.get_dns_provider(
-                        dns_provider.provider_type
-                    )
-                    dns_provider_options = json.loads(dns_provider.credentials)
-                    account_number = dns_provider_options.get("account_id")
-                    host_to_validate, _ = self.strip_wildcard(authz_record.target_domain)
-                    host_to_validate = self.maybe_add_extension(host_to_validate, dns_provider_options)
-                    if authz_record.domain == authz_record.target_domain:
-                        host_to_validate = challenges.DNS01().validation_domain_name(host_to_validate)
-                    dns_provider_plugin.delete_txt_record(
-                        authz_record.change_id,
-                        account_number,
-                        host_to_validate,
-                        dns_challenge.validation(acme_client.client.net.key),
-                    )
-
-        return authorizations
-
-    def cleanup_dns_challenges(self, acme_client, authorizations):
-        """
-        Best effort attempt to delete DNS challenges that may not have been deleted previously. This is usually called
-        on an exception
-
-        :param acme_client:
-        :param account_number:
-        :param dns_provider:
-        :param authorizations:
-        :param dns_provider_options:
-        :return:
-        """
-        for authz_record in authorizations:
-            dns_providers = self.dns_providers_for_domain.get(authz_record.target_domain)
-            for dns_provider in dns_providers:
-                # Grab account number (For Route53)
-                dns_provider_options = json.loads(dns_provider.credentials)
-                account_number = dns_provider_options.get("account_id")
-                dns_challenges = authz_record.dns_challenge
-                host_to_validate, _ = self.strip_wildcard(authz_record.target_domain)
-                host_to_validate = self.maybe_add_extension(
-                    host_to_validate, dns_provider_options
-                )
-
-                dns_provider_plugin = self.get_dns_provider(dns_provider.provider_type)
-                for dns_challenge in dns_challenges:
-                    if authz_record.domain == authz_record.target_domain:
-                        host_to_validate = dns_challenge.validation_domain_name(host_to_validate)
-                    try:
-                        dns_provider_plugin.delete_txt_record(
-                            authz_record.change_id,
-                            account_number,
-                            host_to_validate,
-                            dns_challenge.validation(acme_client.client.net.key),
-                        )
-                    except Exception as e:
-                        # If this fails, it's most likely because the record doesn't exist (It was already cleaned up)
-                        # or we're not authorized to modify it.
-                        metrics.send("cleanup_dns_challenges_error", "counter", 1)
-                        sentry.captureException()
-                        pass
-
-    def get_dns_provider(self, type):
-        provider_types = {
-            "cloudflare": cloudflare,
-            "dyn": dyn,
-            "route53": route53,
-            "ultradns": ultradns,
-            "powerdns": powerdns
-        }
-        provider = provider_types.get(type)
-        if not provider:
-            raise UnknownProvider("No such DNS provider: {}".format(type))
-        return provider
->>>>>>> 5569c9d8
-
-    def get_cname(self, domain):
-        """
-        :param domain: Domain name to look up a CNAME for.
-        :return: First CNAME target or False if no CNAME record exists.
-        """
-        try:
-            result = dns.resolver.query(domain, 'CNAME')
-            if len(result) > 0:
-                return str(result[0].target).rstrip('.')
-        except dns.exception.DNSException:
-            return False
 
 
 class ACMEIssuerPlugin(IssuerPlugin):
