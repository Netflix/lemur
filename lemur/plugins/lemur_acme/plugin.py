--- conflicted
+++ resolved
@@ -116,13 +116,8 @@
 
     try:
         orderr = acme_client.finalize_order(order, deadline)
-<<<<<<< HEAD
-    except:
-        current_app.logger.error("Unable to finalize ACME order: {}".format(order), exc_info=True)
-=======
     except AcmeError:
         current_app.logger.error("Unable to resolve Acme order: {}".format(order), exc_info=True)
->>>>>>> c0c6ff51
         raise
 
     pem_certificate = OpenSSL.crypto.dump_certificate(OpenSSL.crypto.FILETYPE_PEM,
