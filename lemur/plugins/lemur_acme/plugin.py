"""
.. module: lemur.plugins.lemur_acme.plugin
    :platform: Unix
    :synopsis: This module is responsible for communicating with an ACME CA.
    :copyright: (c) 2015 by Netflix Inc., see AUTHORS for more
    :license: Apache, see LICENSE for more details.

    Snippets from https://raw.githubusercontent.com/alex/letsencrypt-aws/master/letsencrypt-aws.py

.. moduleauthor:: Kevin Glisson <kglisson@netflix.com>
.. moduleauthor:: Mikhail Khodorovskiy <mikhail.khodorovskiy@jivesoftware.com>
"""
from flask import current_app

from acme.client import Client
from acme import jose
from acme import messages
from acme import challenges

from lemur.common.utils import generate_private_key

import OpenSSL.crypto

from lemur.common.utils import validate_conf
from lemur.plugins.bases import IssuerPlugin
from lemur.plugins import lemur_acme as acme


def find_dns_challenge(authz):
    for combo in authz.body.resolved_combinations:
        if (
            len(combo) == 1 and
            isinstance(combo[0].chall, challenges.DNS01)
        ):
            yield combo[0]


class AuthorizationRecord(object):
    def __init__(self, host, authz, dns_challenge, change_id):
        self.host = host
        self.authz = authz
        self.dns_challenge = dns_challenge
        self.change_id = change_id


def start_dns_challenge(acme_client, account_number, host, dns_provider):
    current_app.logger.debug("Starting DNS challenge for {0}".format(host))
    authz = acme_client.request_domain_challenges(host)

    [dns_challenge] = find_dns_challenge(authz)

    change_id = dns_provider.create_txt_record(
        dns_challenge.validation_domain_name(host),
        dns_challenge.validation(acme_client.key),
        account_number
    )

    return AuthorizationRecord(
        host,
        authz,
        dns_challenge,
        change_id,
    )


def complete_dns_challenge(acme_client, account_number, authz_record, dns_provider):
    dns_provider.wait_for_dns_change(authz_record.change_id, account_number=account_number)

    response = authz_record.dns_challenge.response(acme_client.key)

    verified = response.simple_verify(
        authz_record.dns_challenge.chall,
        authz_record.host,
        acme_client.key.public_key()
    )

    if not verified:
        raise ValueError("Failed verification")

    acme_client.answer_challenge(authz_record.dns_challenge, response)


def request_certificate(acme_client, authorizations, csr):
    cert_response, _ = acme_client.poll_and_request_issuance(
        jose.util.ComparableX509(
            OpenSSL.crypto.load_certificate_request(
                OpenSSL.crypto.FILETYPE_PEM,
                csr
            )
        ),
        authzrs=[authz_record.authz for authz_record in authorizations],
    )

    pem_certificate = OpenSSL.crypto.dump_certificate(
        OpenSSL.crypto.FILETYPE_PEM, cert_response.body
    ).decode('utf-8')

<<<<<<< HEAD
    pem_certificate_chain = "\n".join(
        OpenSSL.crypto.dump_certificate(OpenSSL.crypto.FILETYPE_PEM, cert.decode("utf-8"))
=======
    # https://github.com/alex/letsencrypt-aws/commit/853ea7f93f141fe18d9ef12aee6b3388f98b4830
    pem_certificate_chain = b"\n".join(
        OpenSSL.crypto.dump_certificate(OpenSSL.crypto.FILETYPE_PEM, cert)
>>>>>>> 2578970f
        for cert in acme_client.fetch_chain(cert_response)
    ).decode('utf-8')

    current_app.logger.debug("{0} {1}".format(type(pem_certificate). type(pem_certificate_chain)))
    return pem_certificate, pem_certificate_chain


def setup_acme_client():
    email = current_app.config.get('ACME_EMAIL')
    tel = current_app.config.get('ACME_TEL')
    directory_url = current_app.config.get('ACME_DIRECTORY_URL')
    contact = ('mailto:{}'.format(email), 'tel:{}'.format(tel))

    key = jose.JWKRSA(key=generate_private_key('RSA2048'))

    current_app.logger.debug("Connecting with directory at {0}".format(directory_url))
    client = Client(directory_url, key)

    registration = client.register(
        messages.NewRegistration.from_data(email=email)
    )

    current_app.logger.debug("Connected: {0}".format(registration.uri))

    client.agree_to_tos(registration)
    return client, registration


def get_domains(options):
    """
    Fetches all domains currently requested
    :param options:
    :return:
    """
    current_app.logger.debug("Fetching domains")

    domains = [options['common_name']]
    if options.get('extensions'):
        for name in options['extensions']['sub_alt_names']['names']:
<<<<<<< HEAD
            domains.append(name)

    current_app.logger.debug("Got these domains: {0}".format(domains))
=======
            domains.append(name.value)
>>>>>>> 2578970f
    return domains


def get_authorizations(acme_client, account_number, domains, dns_provider):
    authorizations = []
    try:
        for domain in domains:
            authz_record = start_dns_challenge(acme_client, account_number, domain, dns_provider)
            authorizations.append(authz_record)

        for authz_record in authorizations:
            complete_dns_challenge(acme_client, account_number, authz_record, dns_provider)
    finally:
        for authz_record in authorizations:
            dns_challenge = authz_record.dns_challenge
            dns_provider.delete_txt_record(
                authz_record.change_id,
                account_number,
                dns_challenge.validation_domain_name(authz_record.host),
                dns_challenge.validation(acme_client.key)
            )

    return authorizations


class ACMEIssuerPlugin(IssuerPlugin):
    title = 'Acme'
    slug = 'acme-issuer'
    description = 'Enables the creation of certificates via ACME CAs (including Let\'s Encrypt)'
    version = acme.VERSION

    author = 'Kevin Glisson'
    author_url = 'https://github.com/netflix/lemur.git'

    def __init__(self, *args, **kwargs):
        required_vars = [
            'ACME_DIRECTORY_URL',
            'ACME_TEL',
            'ACME_EMAIL',
            'ACME_AWS_ACCOUNT_NUMBER',
            'ACME_ROOT'
        ]

        validate_conf(current_app, required_vars)
        self.dns_provider_name = current_app.config.get('ACME_DNS_PROVIDER', 'route53')
        current_app.logger.debug("Using DNS provider: {0}".format(self.dns_provider_name))
        self.dns_provider = __import__(self.dns_provider_name, globals(), locals(), [], 1)
        super(ACMEIssuerPlugin, self).__init__(*args, **kwargs)

    def create_certificate(self, csr, issuer_options):
        """
        Creates an ACME certificate.

        :param csr:
        :param issuer_options:
        :return: :raise Exception:
        """
        current_app.logger.debug("Requesting a new acme certificate: {0}".format(issuer_options))
        acme_client, registration = setup_acme_client()
        account_number = current_app.config.get('ACME_AWS_ACCOUNT_NUMBER')
        domains = get_domains(issuer_options)
        authorizations = get_authorizations(acme_client, account_number, domains, self.dns_provider)
        pem_certificate, pem_certificate_chain = request_certificate(acme_client, authorizations, csr)
        # TODO add external ID (if possible)
        return pem_certificate, pem_certificate_chain, None

    @staticmethod
    def create_authority(options):
        """
        Creates an authority, this authority is then used by Lemur to allow a user
        to specify which Certificate Authority they want to sign their certificate.

        :param options:
        :return:
        """
        role = {'username': '', 'password': '', 'name': 'acme'}
        return current_app.config.get('ACME_ROOT'), "", [role]<|MERGE_RESOLUTION|>--- conflicted
+++ resolved
@@ -95,14 +95,8 @@
         OpenSSL.crypto.FILETYPE_PEM, cert_response.body
     ).decode('utf-8')
 
-<<<<<<< HEAD
     pem_certificate_chain = "\n".join(
         OpenSSL.crypto.dump_certificate(OpenSSL.crypto.FILETYPE_PEM, cert.decode("utf-8"))
-=======
-    # https://github.com/alex/letsencrypt-aws/commit/853ea7f93f141fe18d9ef12aee6b3388f98b4830
-    pem_certificate_chain = b"\n".join(
-        OpenSSL.crypto.dump_certificate(OpenSSL.crypto.FILETYPE_PEM, cert)
->>>>>>> 2578970f
         for cert in acme_client.fetch_chain(cert_response)
     ).decode('utf-8')
 
@@ -142,13 +136,9 @@
     domains = [options['common_name']]
     if options.get('extensions'):
         for name in options['extensions']['sub_alt_names']['names']:
-<<<<<<< HEAD
             domains.append(name)
 
     current_app.logger.debug("Got these domains: {0}".format(domains))
-=======
-            domains.append(name.value)
->>>>>>> 2578970f
     return domains
 
 
