"""
.. module: lemur.endpoints.service
    :platform: Unix
    :synopsis: This module contains all of the services level functions used to
    administer endpoints in Lemur
    :copyright: (c) 2015 by Netflix Inc., see AUTHORS for more
    :license: Apache, see LICENSE for more details.
.. moduleauthor:: Kevin Glisson <kglisson@netflix.com>

"""

from sqlalchemy import func

from lemur import database
from lemur.endpoints.models import Endpoint, Policy, Cipher
from lemur.extensions import metrics


def get_all():
    """
    Get all endpoints that are currently in Lemur.

    :rtype : List
    :return:
    """
    query = database.session_query(Endpoint)
    return database.find_all(query, Endpoint, {}).all()


def get(endpoint_id):
    """
    Retrieves an endpoint given it's ID

    :param endpoint_id:
    :return:
    """
    return database.get(Endpoint, endpoint_id)


def get_by_dnsname(endpoint_dnsname):
    """
    Retrieves an endpoint given it's name.

    :param endpoint_dnsname:
    :return:
    """
    return database.get(Endpoint, endpoint_dnsname, field='dnsname')


def get_by_source(source_label):
    """
    Retrieves all endpoints for a given source.
    :param source_label:
    :return:
    """
    return Endpoint.query.filter(Endpoint.source.label == source_label).all()  # noqa


def create(**kwargs):
    """
    Creates a new endpoint.
    :param kwargs:
    :return:
    """
    endpoint = Endpoint(**kwargs)
    database.create(endpoint)
    metrics.send('endpoint_added', 'counter', 1, metric_tags={'source': endpoint.source.label})
    return endpoint


def get_or_create_policy(**kwargs):
    policy = database.get(Policy, kwargs['name'], field='name')

    if not policy:
        policy = Policy(**kwargs)
        database.create(policy)

    return policy


def get_or_create_cipher(**kwargs):
    cipher = database.get(Cipher, kwargs['name'], field='name')

    if not cipher:
        cipher = Cipher(**kwargs)
        database.create(cipher)

    return cipher


def update(endpoint_id, **kwargs):
    endpoint = database.get(Endpoint, endpoint_id)

    endpoint.policy = kwargs['policy']
    endpoint.certificate = kwargs['certificate']
    endpoint.source = kwargs['source']
    metrics.send('endpoint_updated', 'counter', 1, metric_tags={'source': endpoint.source.label})
    database.update(endpoint)
    return endpoint


<<<<<<< HEAD
=======
def rotate_certificate(endpoint, new_cert):
    """Rotates a certificate on a given endpoint."""
    try:
        endpoint.source.plugin.update_endpoint(endpoint, new_cert)
        endpoint.certificate = new_cert
        database.update(endpoint)
        metrics.send('certificate_rotate_success', 'counter', 1, metric_tags={'endpoint': endpoint.name, 'source': endpoint.source.label})
    except Exception as e:
        metrics.send('certificate_rotate_failure', 'counter', 1, metric_tags={'endpoint': endpoint.name})
        current_app.logger.exception(e)
        raise e


>>>>>>> d7c0e2ec
def render(args):
    """
    Helper that helps us render the REST Api responses.
    :param args:
    :return:
    """
    query = database.session_query(Endpoint)
    filt = args.pop('filter')

    if filt:
        terms = filt.split(';')
        if 'active' in filt:  # this is really weird but strcmp seems to not work here??
            query = query.filter(Endpoint.active == terms[1])
        elif 'port' in filt:
            if terms[1] != 'null':  # ng-table adds 'null' if a number is removed
                query = query.filter(Endpoint.port == terms[1])
        elif 'ciphers' in filt:
            query = query.filter(
                Cipher.name == terms[1]
            )
        else:
            query = database.filter(query, Endpoint, terms)

    return database.sort_and_page(query, Endpoint, args)


def stats(**kwargs):
    """
    Helper that defines some useful statistics about endpoints.

    :param kwargs:
    :return:
    """
    attr = getattr(Endpoint, kwargs.get('metric'))
    query = database.db.session.query(attr, func.count(attr))

    items = query.group_by(attr).all()

    keys = []
    values = []
    for key, count in items:
        keys.append(key)
        values.append(count)

    return {'labels': keys, 'values': values}<|MERGE_RESOLUTION|>--- conflicted
+++ resolved
@@ -8,6 +8,7 @@
 .. moduleauthor:: Kevin Glisson <kglisson@netflix.com>
 
 """
+from flask import current_app
 
 from sqlalchemy import func
 
@@ -99,8 +100,6 @@
     return endpoint
 
 
-<<<<<<< HEAD
-=======
 def rotate_certificate(endpoint, new_cert):
     """Rotates a certificate on a given endpoint."""
     try:
@@ -114,7 +113,6 @@
         raise e
 
 
->>>>>>> d7c0e2ec
 def render(args):
     """
     Helper that helps us render the REST Api responses.
