"""
.. module: lemur.endpoints.service
    :platform: Unix
    :synopsis: This module contains all of the services level functions used to
    administer endpoints in Lemur
    :copyright: (c) 2015 by Netflix Inc., see AUTHORS for more
    :license: Apache, see LICENSE for more details.
.. moduleauthor:: Kevin Glisson <kglisson@netflix.com>

"""
<<<<<<< HEAD
from flask import current_app

=======
>>>>>>> 6fd47edb
from lemur import database
from lemur.extensions import metrics
from lemur.endpoints.models import Endpoint, Policy, Cipher

from sqlalchemy import func


def get_all():
    """
    Get all endpoints that are currently in Lemur.

    :rtype : List
    :return:
    """
    query = database.session_query(Endpoint)
    return database.find_all(query, Endpoint, {}).all()


def get(endpoint_id):
    """
    Retrieves an endpoint given it's ID

    :param endpoint_id:
    :return:
    """
    return database.get(Endpoint, endpoint_id)


def get_by_dnsname(endpoint_dnsname):
    """
    Retrieves an endpoint given it's name.

    :param endpoint_dnsname:
    :return:
    """
    return database.get(Endpoint, endpoint_dnsname, field='dnsname')


def get_by_source(source_label):
    """
    Retrieves all endpoints for a given source.
    :param source_label:
    :return:
    """
    return Endpoint.query.filter(Endpoint.source.label == source_label).all()  # noqa


def create(**kwargs):
    """
    Creates a new endpoint.
    :param kwargs:
    :return:
    """
    endpoint = Endpoint(**kwargs)
    database.create(endpoint)
    metrics.send('endpoint_added', 'counter', 1)
    return endpoint


def get_or_create_policy(**kwargs):
    policy = database.get(Policy, kwargs['name'], field='name')

    if not policy:
        policy = Policy(**kwargs)
        database.create(policy)

    return policy


def get_or_create_cipher(**kwargs):
    cipher = database.get(Cipher, kwargs['name'], field='name')

    if not cipher:
        cipher = Cipher(**kwargs)
        database.create(cipher)

    return cipher


def update(endpoint_id, **kwargs):
    endpoint = database.get(Endpoint, endpoint_id)

    endpoint.policy = kwargs['policy']
    endpoint.certificate = kwargs['certificate']
    database.update(endpoint)
    return endpoint


def rotate_certificate(endpoint, new_cert):
    """Rotates a certificate on a given endpoint."""
    try:
        endpoint.source.plugin.update_endpoint(endpoint, new_cert)
        endpoint.certificate = new_cert
    except Exception as e:
        metrics.send('rotate_failure', 'counter', 1, tags={'endpoint': endpoint.name})
        current_app.logger.exception(e)
        raise e


def render(args):
    """
    Helper that helps us render the REST Api responses.
    :param args:
    :return:
    """
    query = database.session_query(Endpoint)
    filt = args.pop('filter')

    if filt:
        terms = filt.split(';')
        if 'active' in filt:  # this is really weird but strcmp seems to not work here??
            query = query.filter(Endpoint.active == terms[1])
        elif 'port' in filt:
            if terms[1] != 'null':  # ng-table adds 'null' if a number is removed
                query = query.filter(Endpoint.port == terms[1])
        elif 'ciphers' in filt:
            query = query.filter(
                Cipher.name == terms[1]
            )
        else:
            query = database.filter(query, Endpoint, terms)

<<<<<<< HEAD
    # we make sure that a user can only use an endpoint they either own are are a member of - admins can see all
    if not args['user'].is_admin:
        endpoint_ids = []
        for role in args['user'].roles:
            for endpoint in role.endpoints:
                endpoint_ids.append(endpoint.id)
        query = query.filter(Endpoint.id.in_(endpoint_ids))

=======
>>>>>>> 6fd47edb
    return database.sort_and_page(query, Endpoint, args)


def stats(**kwargs):
    """
    Helper that defines some useful statistics about endpoints.

    :param kwargs:
    :return:
    """
    attr = getattr(Endpoint, kwargs.get('metric'))
    query = database.db.session.query(attr, func.count(attr))

    items = query.group_by(attr).all()

    keys = []
    values = []
    for key, count in items:
        keys.append(key)
        values.append(count)

    return {'labels': keys, 'values': values}<|MERGE_RESOLUTION|>--- conflicted
+++ resolved
@@ -8,11 +8,8 @@
 .. moduleauthor:: Kevin Glisson <kglisson@netflix.com>
 
 """
-<<<<<<< HEAD
 from flask import current_app
 
-=======
->>>>>>> 6fd47edb
 from lemur import database
 from lemur.extensions import metrics
 from lemur.endpoints.models import Endpoint, Policy, Cipher
@@ -135,17 +132,6 @@
         else:
             query = database.filter(query, Endpoint, terms)
 
-<<<<<<< HEAD
-    # we make sure that a user can only use an endpoint they either own are are a member of - admins can see all
-    if not args['user'].is_admin:
-        endpoint_ids = []
-        for role in args['user'].roles:
-            for endpoint in role.endpoints:
-                endpoint_ids.append(endpoint.id)
-        query = query.filter(Endpoint.id.in_(endpoint_ids))
-
-=======
->>>>>>> 6fd47edb
     return database.sort_and_page(query, Endpoint, args)
 
 
