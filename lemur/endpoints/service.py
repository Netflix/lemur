"""
.. module: lemur.endpoints.service
    :platform: Unix
    :synopsis: This module contains all of the services level functions used to
    administer endpoints in Lemur
    :copyright: (c) 2015 by Netflix Inc., see AUTHORS for more
    :license: Apache, see LICENSE for more details.
.. moduleauthor:: Kevin Glisson <kglisson@netflix.com>

"""
from flask import current_app

from lemur import database
from lemur.extensions import metrics
from lemur.endpoints.models import Endpoint, Policy, Cipher

from sqlalchemy import func


def get_all():
    """
    Get all endpoints that are currently in Lemur.

    :rtype : List
    :return:
    """
    query = database.session_query(Endpoint)
    return database.find_all(query, Endpoint, {}).all()


def get(endpoint_id):
    """
    Retrieves an endpoint given it's ID

    :param endpoint_id:
    :return:
    """
    return database.get(Endpoint, endpoint_id)


def get_by_dnsname(endpoint_dnsname):
    """
    Retrieves an endpoint given it's name.

    :param endpoint_dnsname:
    :return:
    """
    return database.get(Endpoint, endpoint_dnsname, field='dnsname')


def get_by_source(source_label):
    """
    Retrieves all endpoints for a given source.
    :param source_label:
    :return:
    """
    return Endpoint.query.filter(Endpoint.source.label == source_label).all()  # noqa


def create(**kwargs):
    """
    Creates a new endpoint.
    :param kwargs:
    :return:
    """
    endpoint = Endpoint(**kwargs)
    database.create(endpoint)
    metrics.send('endpoint_added', 'counter', 1, metric_tags={'source': endpoint.source.label})
    return endpoint


def get_or_create_policy(**kwargs):
    policy = database.get(Policy, kwargs['name'], field='name')

    if not policy:
        policy = Policy(**kwargs)
        database.create(policy)

    return policy


def get_or_create_cipher(**kwargs):
    cipher = database.get(Cipher, kwargs['name'], field='name')

    if not cipher:
        cipher = Cipher(**kwargs)
        database.create(cipher)

    return cipher


def update(endpoint_id, **kwargs):
    endpoint = database.get(Endpoint, endpoint_id)

    endpoint.policy = kwargs['policy']
    endpoint.certificate = kwargs['certificate']
    endpoint.source = kwargs['source']
<<<<<<< HEAD
    metrics.send('endpoint_updated', 'counter', 1)
=======
    metrics.send('endpoint_updated', 'counter', 1, metric_tags={'source': endpoint.source.label})
>>>>>>> d7c0e2ec
    database.update(endpoint)
    return endpoint


def rotate_certificate(endpoint, new_cert):
    """Rotates a certificate on a given endpoint."""
    try:
        endpoint.source.plugin.update_endpoint(endpoint, new_cert)
        endpoint.certificate = new_cert
        database.update(endpoint)
        metrics.send('certificate_rotate_success', 'counter', 1, metric_tags={'endpoint': endpoint.name, 'source': endpoint.source.label})
    except Exception as e:
        metrics.send('certificate_rotate_failure', 'counter', 1, metric_tags={'endpoint': endpoint.name})
        current_app.logger.exception(e)
        raise e


def render(args):
    """
    Helper that helps us render the REST Api responses.
    :param args:
    :return:
    """
    query = database.session_query(Endpoint)
    filt = args.pop('filter')

    if filt:
        terms = filt.split(';')
        if 'active' in filt:  # this is really weird but strcmp seems to not work here??
            query = query.filter(Endpoint.active == terms[1])
        elif 'port' in filt:
            if terms[1] != 'null':  # ng-table adds 'null' if a number is removed
                query = query.filter(Endpoint.port == terms[1])
        elif 'ciphers' in filt:
            query = query.filter(
                Cipher.name == terms[1]
            )
        else:
            query = database.filter(query, Endpoint, terms)

    return database.sort_and_page(query, Endpoint, args)


def stats(**kwargs):
    """
    Helper that defines some useful statistics about endpoints.

    :param kwargs:
    :return:
    """
    attr = getattr(Endpoint, kwargs.get('metric'))
    query = database.db.session.query(attr, func.count(attr))

    items = query.group_by(attr).all()

    keys = []
    values = []
    for key, count in items:
        keys.append(key)
        values.append(count)

    return {'labels': keys, 'values': values}<|MERGE_RESOLUTION|>--- conflicted
+++ resolved
@@ -95,11 +95,7 @@
     endpoint.policy = kwargs['policy']
     endpoint.certificate = kwargs['certificate']
     endpoint.source = kwargs['source']
-<<<<<<< HEAD
-    metrics.send('endpoint_updated', 'counter', 1)
-=======
     metrics.send('endpoint_updated', 'counter', 1, metric_tags={'source': endpoint.source.label})
->>>>>>> d7c0e2ec
     database.update(endpoint)
     return endpoint
 
