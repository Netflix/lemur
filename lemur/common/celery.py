"""
This module controls defines celery tasks and their applicable schedules. The celery beat server and workers will start
when invoked.

When ran in development mode (LEMUR_CONFIG=<location of development configuration file. To run both the celery
beat scheduler and a worker simultaneously, and to have jobs kick off starting at the next minute, run the following
command: celery -A lemur.common.celery worker --loglevel=info -l DEBUG -B

"""
import copy
import sys
from datetime import datetime, timezone, timedelta

from celery import Celery
from flask import current_app

from lemur.authorities.service import get as get_authority
from lemur.factory import create_app
from lemur.notifications.messaging import send_pending_failure_notification
from lemur.pending_certificates import service as pending_certificate_service
from lemur.plugins.base import plugins
from lemur.sources.cli import clean, sync, validate_sources
from lemur.destinations import service as destinations_service
from lemur.sources import service as sources_service


if current_app:
    flask_app = current_app
else:
    flask_app = create_app()


def make_celery(app):
    celery = Celery(app.import_name, backend=app.config.get('CELERY_RESULT_BACKEND'),
                    broker=app.config.get('CELERY_BROKER_URL'))
    celery.conf.update(app.config)
    TaskBase = celery.Task

    class ContextTask(TaskBase):
        abstract = True

        def __call__(self, *args, **kwargs):
            with app.app_context():
                return TaskBase.__call__(self, *args, **kwargs)

    celery.Task = ContextTask
    return celery


celery = make_celery(flask_app)


def is_task_active(fun, task_id, args):
    from celery.task.control import inspect
    i = inspect()
    active_tasks = i.active()
    for _, tasks in active_tasks.items():
        for task in tasks:
            if task.get("id") == task_id:
                continue
            if task.get("name") == fun and task.get("args") == str(args):
                return True
    return False


@celery.task()
def fetch_acme_cert(id):
    """
    Attempt to get the full certificate for the pending certificate listed.

    Args:
        id: an id of a PendingCertificate
    """
    log_data = {
        "function": "{}.{}".format(__name__, sys._getframe().f_code.co_name),
        "message": "Resolving pending certificate {}".format(id)
    }
    current_app.logger.debug(log_data)
    pending_certs = pending_certificate_service.get_pending_certs([id])
    new = 0
    failed = 0
    wrong_issuer = 0
    acme_certs = []

    # We only care about certs using the acme-issuer plugin
    for cert in pending_certs:
        cert_authority = get_authority(cert.authority_id)
        if cert_authority.plugin_name == 'acme-issuer':
            acme_certs.append(cert)
        else:
            wrong_issuer += 1

    authority = plugins.get("acme-issuer")
    resolved_certs = authority.get_ordered_certificates(acme_certs)

    for cert in resolved_certs:
        real_cert = cert.get("cert")
        # It's necessary to reload the pending cert due to detached instance: http://sqlalche.me/e/bhk3
        pending_cert = pending_certificate_service.get(cert.get("pending_cert").id)
        if not pending_cert:
            log_data["message"] = "Pending certificate doesn't exist anymore. Was it resolved by another process?"
            current_app.logger.error(log_data)
            continue
        if real_cert:
            # If a real certificate was returned from issuer, then create it in Lemur and mark
            # the pending certificate as resolved
            final_cert = pending_certificate_service.create_certificate(pending_cert, real_cert, pending_cert.user)
            pending_certificate_service.update(
                cert.get("pending_cert").id,
                resolved=True
            )
            pending_certificate_service.update(
                cert.get("pending_cert").id,
                resolved_cert_id=final_cert.id
            )
            # add metrics to metrics extension
            new += 1
        else:
            failed += 1
            error_log = copy.deepcopy(log_data)
            error_log["message"] = "Pending certificate creation failure"
            error_log["pending_cert_id"] = pending_cert.id
            error_log["last_error"] = cert.get("last_error")
            error_log["cn"] = pending_cert.cn

            if pending_cert.number_attempts > 4:
                error_log["message"] = "Deleting pending certificate"
                send_pending_failure_notification(pending_cert, notify_owner=pending_cert.notify)
                # Mark the pending cert as resolved
                pending_certificate_service.update(
                    cert.get("pending_cert").id,
                    resolved=True
                )
            else:
                pending_certificate_service.increment_attempt(pending_cert)
                pending_certificate_service.update(
                    cert.get("pending_cert").id,
                    status=str(cert.get("last_error"))
                )
                # Add failed pending cert task back to queue
                fetch_acme_cert.delay(id)
            current_app.logger.error(error_log)
    log_data["message"] = "Complete"
    log_data["new"] = new
    log_data["failed"] = failed
    log_data["wrong_issuer"] = wrong_issuer
    current_app.logger.debug(log_data)
    print(
        "[+] Certificates: New: {new} Failed: {failed} Not using ACME: {wrong_issuer}".format(
            new=new,
            failed=failed,
            wrong_issuer=wrong_issuer
        )
    )


@celery.task()
def fetch_all_pending_acme_certs():
    """Instantiate celery workers to resolve all pending Acme certificates"""
    pending_certs = pending_certificate_service.get_unresolved_pending_certs()

    log_data = {
        "function": "{}.{}".format(__name__, sys._getframe().f_code.co_name),
        "message": "Starting job."
    }

    current_app.logger.debug(log_data)

    # We only care about certs using the acme-issuer plugin
    for cert in pending_certs:
        cert_authority = get_authority(cert.authority_id)
        if cert_authority.plugin_name == 'acme-issuer':
            if datetime.now(timezone.utc) - cert.last_updated > timedelta(minutes=5):
                log_data["message"] = "Triggering job for cert {}".format(cert.name)
                log_data["cert_name"] = cert.name
                log_data["cert_id"] = cert.id
                current_app.logger.debug(log_data)
                fetch_acme_cert.delay(cert.id)


@celery.task()
def remove_old_acme_certs():
    """Prune old pending acme certificates from the database"""
    log_data = {
        "function": "{}.{}".format(__name__, sys._getframe().f_code.co_name)
    }
    pending_certs = pending_certificate_service.get_pending_certs('all')

    # Delete pending certs more than a week old
    for cert in pending_certs:
        if datetime.now(timezone.utc) - cert.last_updated > timedelta(days=7):
            log_data['pending_cert_id'] = cert.id
            log_data['pending_cert_name'] = cert.name
            log_data['message'] = "Deleting pending certificate"
            current_app.logger.debug(log_data)
            pending_certificate_service.delete(cert.id)


@celery.task()
def clean_all_sources():
    """
    This function will clean unused certificates from sources. This is a destructive operation and should only
    be ran periodically. This function triggers one celery task per source.
    """
    sources = validate_sources("all")
    for source in sources:
        current_app.logger.debug("Creating celery task to clean source {}".format(source.label))
        clean_source.delay(source.label)


@celery.task()
def clean_source(source):
    """
    This celery task will clean the specified source. This is a destructive operation that will delete unused
    certificates from each source.

    :param source:
    :return:
    """
    current_app.logger.debug("Cleaning source {}".format(source))
    clean([source], True)


@celery.task()
def sync_all_sources():
    """
    This function will sync certificates from all sources. This function triggers one celery task per source.
    """
    sources = validate_sources("all")
    for source in sources:
        current_app.logger.debug("Creating celery task to sync source {}".format(source.label))
        sync_source.delay(source.label)


@celery.task()
def sync_source(source):
    """
    This celery task will sync the specified source.

    :param source:
    :return:
    """
<<<<<<< HEAD
    current_app.logger.debug("Syncing source {}".format(source))
    sync([source])


@celery.task()
def sync_source_destination():
    """
    This celery task will sync destination and source, to make sure all new destinations are also present as source.
    Some destinations do not qualify as sources, and hence should be excluded from being added as sources
    """
    current_app.logger.debug("Syncing source and destination")
    for dst in destinations_service.get_all():
        destination_plugin = plugins.get(dst.plugin_name)
        if destination_plugin.sync_as_source and not sources_service.get_by_label(dst.label):
            sources_service.create(label=dst.label,
                                   plugin_name=destination_plugin.sync_as_source_name,
                                   options=dst.options,
                                   description=dst.description)
            current_app.logger.info("Source: %s added", dst.label)
=======

    function = "{}.{}".format(__name__, sys._getframe().f_code.co_name)
    task_id = celery.current_task.request.id
    log_data = {
        "function": function,
        "message": "Syncing source",
        "source": source,
        "task_id": task_id,
    }
    current_app.logger.debug(log_data)

    if is_task_active(function, task_id, (source,)):
        log_data["message"] = "Skipping task: Task is already active"
        current_app.logger.debug(log_data)
        return
    sync([source])
    log_data["message"] = "Done syncing source"
    current_app.logger.debug(log_data)
>>>>>>> 70c8c2b5
<|MERGE_RESOLUTION|>--- conflicted
+++ resolved
@@ -240,9 +240,24 @@
     :param source:
     :return:
     """
-<<<<<<< HEAD
-    current_app.logger.debug("Syncing source {}".format(source))
+
+    function = "{}.{}".format(__name__, sys._getframe().f_code.co_name)
+    task_id = celery.current_task.request.id
+    log_data = {
+        "function": function,
+        "message": "Syncing source",
+        "source": source,
+        "task_id": task_id,
+    }
+    current_app.logger.debug(log_data)
+
+    if is_task_active(function, task_id, (source,)):
+        log_data["message"] = "Skipping task: Task is already active"
+        current_app.logger.debug(log_data)
+        return
     sync([source])
+    log_data["message"] = "Done syncing source"
+    current_app.logger.debug(log_data)
 
 
 @celery.task()
@@ -259,24 +274,4 @@
                                    plugin_name=destination_plugin.sync_as_source_name,
                                    options=dst.options,
                                    description=dst.description)
-            current_app.logger.info("Source: %s added", dst.label)
-=======
-
-    function = "{}.{}".format(__name__, sys._getframe().f_code.co_name)
-    task_id = celery.current_task.request.id
-    log_data = {
-        "function": function,
-        "message": "Syncing source",
-        "source": source,
-        "task_id": task_id,
-    }
-    current_app.logger.debug(log_data)
-
-    if is_task_active(function, task_id, (source,)):
-        log_data["message"] = "Skipping task: Task is already active"
-        current_app.logger.debug(log_data)
-        return
-    sync([source])
-    log_data["message"] = "Done syncing source"
-    current_app.logger.debug(log_data)
->>>>>>> 70c8c2b5
+            current_app.logger.info("Source: %s added", dst.label)