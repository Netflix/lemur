--- conflicted
+++ resolved
@@ -42,13 +42,8 @@
     'Flask-Bcrypt==0.7.1',
     'Flask-Principal==0.4.0',
     'Flask-Mail==0.9.1',
-<<<<<<< HEAD
-    'SQLAlchemy-Utils==0.32.9',
+    'SQLAlchemy-Utils==0.32.12',
     'requests==2.12.4',
-=======
-    'SQLAlchemy-Utils==0.32.12',
-    'requests==2.11.1',
->>>>>>> 6746cc33
     'psycopg2==2.6.2',
     'arrow==0.10.0',
     'six==1.10.0',
