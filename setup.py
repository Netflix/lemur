"""
Lemur
=====

Is a TLS management and orchestration tool.

:copyright: (c) 2015 by Netflix, see AUTHORS for more
:license: Apache, see LICENSE for more details.
"""
from __future__ import absolute_import

import sys
import json
import os.path
import datetime

from distutils import log
from distutils.core import Command
from setuptools.command.develop import develop
from setuptools.command.install import install
from setuptools.command.sdist import sdist
from setuptools import setup, find_packages
from subprocess import check_output

ROOT = os.path.realpath(os.path.join(os.path.dirname(__file__)))

# When executing the setup.py, we need to be able to import ourselves, this
# means that we need to add the src/ directory to the sys.path.
sys.path.insert(0, ROOT)

about = {}
with open(os.path.join(ROOT, "lemur", "__about__.py")) as f:
    exec(f.read(), about)  # nosec: about file is benign


install_requires = [
    'Flask==0.12',
    'Flask-RESTful==0.3.5',
    'Flask-SQLAlchemy==2.1',
    'Flask-Script==2.0.5',
    'Flask-Migrate==2.0.3',
    'Flask-Bcrypt==0.7.1',
    'Flask-Principal==0.4.0',
    'Flask-Mail==0.9.1',
    'SQLAlchemy-Utils==0.32.14',
    'requests==2.11.1',
    'ndg-httpsclient==0.4.2',
    'psycopg2==2.7.1',
    'arrow==0.10.0',
    'six==1.10.0',
    'marshmallow-sqlalchemy==0.13.1',
    'gunicorn==19.7.1',
    'marshmallow==2.13.5',
    'cryptography==1.7',
<<<<<<< HEAD
    'pyjwt==1.4.2',
    'xmltodict==0.11.0',
=======
    'pyjwt==1.5.0',
    'xmltodict==0.10.2',
>>>>>>> 989e3733
    'lockfile==0.12.2',
    'inflection==0.3.1',
    'future==0.16.0',
    'boto3==1.4.4',
    'boto==2.45.0',  # we might make this optional
    'acme==0.13.0',
    'retrying==1.3.3',
    'tabulate==0.7.7',
    'pem==16.1.0',
    'paramiko==2.1.2' #required for lemur_linuxdst plugin
]

tests_require = [
    'pyflakes',
    'moto==0.4.31',
    'nose==1.3.7',
    'pytest==3.0.7',
    'factory-boy==2.8.1',
    'fake-factory==0.7.2',
    'pytest-flask==0.10.0',
    'freezegun==0.3.8',
    'requests-mock==1.3.0'
]

docs_require = [
    'sphinx',
    'sphinxcontrib-httpdomain',
    'sphinx-rtd-theme'
]

dev_requires = [
    'flake8>=3.2,<4.0',
    'pre-commit',
    'invoke',
    'twine'
]


class SmartInstall(install):
    """
    Installs Lemur into the Python environment.
    If the package indicator is missing, this will also force a run of
    `build_static` which is required for JavaScript assets and other things.
    """
    def _needs_static(self):
        return not os.path.exists(os.path.join(ROOT, 'lemur/static/dist'))

    def run(self):
        if self._needs_static():
            self.run_command('build_static')
        install.run(self)


class DevelopWithBuildStatic(develop):
    def install_for_development(self):
        self.run_command('build_static')
        return develop.install_for_development(self)


class SdistWithBuildStatic(sdist):
    def make_release_tree(self, *a, **kw):
        dist_path = self.distribution.get_fullname()

        sdist.make_release_tree(self, *a, **kw)

        self.reinitialize_command('build_static', work_path=dist_path)
        self.run_command('build_static')

        with open(os.path.join(dist_path, 'lemur-package.json'), 'w') as fp:
            json.dump({
                'createdAt': datetime.datetime.utcnow().isoformat() + 'Z',
            }, fp)


class BuildStatic(Command):
    def initialize_options(self):
        pass

    def finalize_options(self):
        pass

    def run(self):
        log.info("running [npm install --quiet] in {0}".format(ROOT))
        try:
            check_output(['npm', 'install', '--quiet'], cwd=ROOT)

            log.info("running [gulp build]")
            check_output([os.path.join(ROOT, 'node_modules', '.bin', 'gulp'), 'build'], cwd=ROOT)
            log.info("running [gulp package]")
            check_output([os.path.join(ROOT, 'node_modules', '.bin', 'gulp'), 'package'], cwd=ROOT)
        except Exception as e:
            log.warn("Unable to build static content")


setup(
    name=about["__title__"],
    version=about["__version__"],
    author=about["__author__"],
    author_email=about["__email__"],
    url=about["__uri__"],
    description=about["__summary__"],
    long_description=open(os.path.join(ROOT, 'README.rst')).read(),
    packages=find_packages(),
    include_package_data=True,
    zip_safe=False,
    install_requires=install_requires,
    extras_require={
        'tests': tests_require,
        'docs': docs_require,
        'dev': dev_requires,
    },
    cmdclass={
        'build_static': BuildStatic,
        'sdist': SdistWithBuildStatic,
        'install': SmartInstall
    },
    entry_points={
        'console_scripts': [
            'lemur = lemur.manage:main',
        ],
        'lemur.plugins': [
            'verisign_issuer = lemur.plugins.lemur_verisign.plugin:VerisignIssuerPlugin',
            'acme_issuer = lemur.plugins.lemur_acme.plugin:ACMEIssuerPlugin',
            'aws_destination = lemur.plugins.lemur_aws.plugin:AWSDestinationPlugin',
            'aws_source = lemur.plugins.lemur_aws.plugin:AWSSourcePlugin',
            'aws_s3 = lemur.plugins.lemur_aws.plugin:S3DestinationPlugin',
            'email_notification = lemur.plugins.lemur_email.plugin:EmailNotificationPlugin',
            'slack_notification = lemur.plugins.lemur_slack.plugin:SlackNotificationPlugin',
            'java_truststore_export = lemur.plugins.lemur_java.plugin:JavaTruststoreExportPlugin',
            'java_keystore_export = lemur.plugins.lemur_java.plugin:JavaKeystoreExportPlugin',
            'openssl_export = lemur.plugins.lemur_openssl.plugin:OpenSSLExportPlugin',
            'atlas_metric = lemur.plugins.lemur_atlas.plugin:AtlasMetricPlugin',
            'kubernetes_destination = lemur.plugins.lemur_kubernetes.plugin:KubernetesDestinationPlugin',
            'cryptography_issuer = lemur.plugins.lemur_cryptography.plugin:CryptographyIssuerPlugin',
            'cfssl_issuer = lemur.plugins.lemur_cfssl.plugin:CfsslIssuerPlugin',
            'digicert_issuer = lemur.plugins.lemur_digicert.plugin:DigiCertIssuerPlugin',
            'digicert_cis_issuer = lemur.plugins.lemur_digicert.plugin:DigiCertCISIssuerPlugin',
        ],
    },
    classifiers=[
        'Framework :: Flask',
        'Intended Audience :: Developers',
        'Intended Audience :: System Administrators',
        'Operating System :: OS Independent',
        'Topic :: Software Development',
        "Programming Language :: Python :: 3.5",
        "Natural Language :: English",
        "License :: OSI Approved :: Apache Software License"
    ]
)<|MERGE_RESOLUTION|>--- conflicted
+++ resolved
@@ -52,13 +52,8 @@
     'gunicorn==19.7.1',
     'marshmallow==2.13.5',
     'cryptography==1.7',
-<<<<<<< HEAD
-    'pyjwt==1.4.2',
     'xmltodict==0.11.0',
-=======
     'pyjwt==1.5.0',
-    'xmltodict==0.10.2',
->>>>>>> 989e3733
     'lockfile==0.12.2',
     'inflection==0.3.1',
     'future==0.16.0',
