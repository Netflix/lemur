--- conflicted
+++ resolved
@@ -56,13 +56,8 @@
     'lockfile==0.12.2',
     'inflection==0.3.1',
     'future==0.16.0',
-<<<<<<< HEAD
-    'boto==2.43.0',  # we might make this optional
     'boto3==1.4.2',
-=======
     'boto==2.44.0',  # we might make this optional
-    'boto3==1.4.1',
->>>>>>> 565c9ae9
     'acme==0.9.3',
     'retrying==1.3.3',
     'tabulate==0.7.7',
