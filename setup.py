"""
Lemur
=====

Is a TLS management and orchestration tool.

:copyright: (c) 2018 by Netflix, see AUTHORS for more
:license: Apache, see LICENSE for more details.
"""
from __future__ import absolute_import

import sys
import json
import os.path
import datetime

from distutils import log
from distutils.core import Command
from setuptools.command.develop import develop
from setuptools.command.install import install
from setuptools.command.sdist import sdist
from setuptools import setup, find_packages
from subprocess import check_output

import pip
if tuple(map(int, pip.__version__.split('.'))) >= (10, 0, 0):
    from pip._internal.download import PipSession
    from pip._internal.req import parse_requirements
else:
    from pip.download import PipSession
    from pip.req import parse_requirements

ROOT = os.path.realpath(os.path.join(os.path.dirname(__file__)))

# When executing the setup.py, we need to be able to import ourselves, this
# means that we need to add the src/ directory to the sys.path.
sys.path.insert(0, ROOT)

about = {}
with open(os.path.join(ROOT, 'lemur', '__about__.py')) as f:
    exec(f.read(), about)  # nosec: about file is benign

install_requires_g = parse_requirements("requirements.txt", session=PipSession())
install_requires = [str(ir.req) for ir in install_requires_g]

tests_require_g = parse_requirements("requirements-tests.txt", session=PipSession())
tests_require = [str(ir.req) for ir in tests_require_g]

docs_require_g = parse_requirements("requirements-docs.txt", session=PipSession())
docs_require = [str(ir.req) for ir in docs_require_g]

dev_requires_g = parse_requirements("requirements-dev.txt", session=PipSession())
dev_requires = [str(ir.req) for ir in dev_requires_g]


class SmartInstall(install):
    """
    Installs Lemur into the Python environment.
    If the package indicator is missing, this will also force a run of
    `build_static` which is required for JavaScript assets and other things.
    """
    def _needs_static(self):
        return not os.path.exists(os.path.join(ROOT, 'lemur/static/dist'))

    def run(self):
        if self._needs_static():
            self.run_command('build_static')
        install.run(self)


class DevelopWithBuildStatic(develop):
    def install_for_development(self):
        self.run_command('build_static')
        return develop.install_for_development(self)


class SdistWithBuildStatic(sdist):
    def make_release_tree(self, *a, **kw):
        dist_path = self.distribution.get_fullname()

        sdist.make_release_tree(self, *a, **kw)

        self.reinitialize_command('build_static', work_path=dist_path)
        self.run_command('build_static')

        with open(os.path.join(dist_path, 'lemur-package.json'), 'w') as fp:
            json.dump({
                'createdAt': datetime.datetime.utcnow().isoformat() + 'Z',
            }, fp)


class BuildStatic(Command):
    def initialize_options(self):
        pass

    def finalize_options(self):
        pass

    def run(self):
        log.info("running [npm install --quiet] in {0}".format(ROOT))
        try:
            check_output(['npm', 'install', '--quiet'], cwd=ROOT)

            log.info("running [gulp build]")
            check_output([os.path.join(ROOT, 'node_modules', '.bin', 'gulp'), 'build'], cwd=ROOT)
            log.info("running [gulp package]")
            check_output([os.path.join(ROOT, 'node_modules', '.bin', 'gulp'), 'package'], cwd=ROOT)
        except Exception as e:
            log.warn("Unable to build static content")


setup(
    name=about["__title__"],
    version=about["__version__"],
    author=about["__author__"],
    author_email=about["__email__"],
    url=about["__uri__"],
    description=about["__summary__"],
    long_description=open(os.path.join(ROOT, 'README.rst')).read(),
    packages=find_packages(),
    include_package_data=True,
    zip_safe=False,
    install_requires=install_requires,
    extras_require={
        'tests': tests_require,
        'docs': docs_require,
        'dev': dev_requires,
    },
    cmdclass={
        'build_static': BuildStatic,
        'sdist': SdistWithBuildStatic,
        'install': SmartInstall
    },
    entry_points={
        'console_scripts': [
            'lemur = lemur.manage:main',
        ],
        'lemur.plugins': [
            'verisign_issuer = lemur.plugins.lemur_verisign.plugin:VerisignIssuerPlugin',
            'acme_issuer = lemur.plugins.lemur_acme.plugin:ACMEIssuerPlugin',
            'aws_destination = lemur.plugins.lemur_aws.plugin:AWSDestinationPlugin',
            'aws_source = lemur.plugins.lemur_aws.plugin:AWSSourcePlugin',
            'aws_s3 = lemur.plugins.lemur_aws.plugin:S3DestinationPlugin',
            'email_notification = lemur.plugins.lemur_email.plugin:EmailNotificationPlugin',
            'slack_notification = lemur.plugins.lemur_slack.plugin:SlackNotificationPlugin',
            'java_truststore_export = lemur.plugins.lemur_java.plugin:JavaTruststoreExportPlugin',
            'java_keystore_export = lemur.plugins.lemur_java.plugin:JavaKeystoreExportPlugin',
            'openssl_export = lemur.plugins.lemur_openssl.plugin:OpenSSLExportPlugin',
            'atlas_metric = lemur.plugins.lemur_atlas.plugin:AtlasMetricPlugin',
            'kubernetes_destination = lemur.plugins.lemur_kubernetes.plugin:KubernetesDestinationPlugin',
            'cryptography_issuer = lemur.plugins.lemur_cryptography.plugin:CryptographyIssuerPlugin',
            'cfssl_issuer = lemur.plugins.lemur_cfssl.plugin:CfsslIssuerPlugin',
            'digicert_issuer = lemur.plugins.lemur_digicert.plugin:DigiCertIssuerPlugin',
            'digicert_cis_issuer = lemur.plugins.lemur_digicert.plugin:DigiCertCISIssuerPlugin',
            'digicert_cis_source = lemur.plugins.lemur_digicert.plugin:DigiCertCISSourcePlugin',
            'csr_export = lemur.plugins.lemur_csr.plugin:CSRExportPlugin',
            'sftp_destination = lemur.plugins.lemur_sftp.plugin:SFTPDestinationPlugin',
<<<<<<< HEAD
            'vault_desination = lemur.plugins.lemur_vault_dest.plugin:VaultDestinationPlugin'
=======
            'adcs_issuer = lemur.plugins.lemur_adcs.plugin:ADCSIssuerPlugin',
            'adcs_source = lemur.plugins.lemur_adcs.plugin:ADCSSourcePlugin'
>>>>>>> 930af178
        ],
    },
    classifiers=[
        'Framework :: Flask',
        'Intended Audience :: Developers',
        'Intended Audience :: System Administrators',
        'Operating System :: OS Independent',
        'Topic :: Software Development',
        "Programming Language :: Python :: 3.5",
        "Natural Language :: English",
        "License :: OSI Approved :: Apache Software License"
    ]
)<|MERGE_RESOLUTION|>--- conflicted
+++ resolved
@@ -155,12 +155,9 @@
             'digicert_cis_source = lemur.plugins.lemur_digicert.plugin:DigiCertCISSourcePlugin',
             'csr_export = lemur.plugins.lemur_csr.plugin:CSRExportPlugin',
             'sftp_destination = lemur.plugins.lemur_sftp.plugin:SFTPDestinationPlugin',
-<<<<<<< HEAD
-            'vault_desination = lemur.plugins.lemur_vault_dest.plugin:VaultDestinationPlugin'
-=======
+            'vault_desination = lemur.plugins.lemur_vault_dest.plugin:VaultDestinationPlugin',
             'adcs_issuer = lemur.plugins.lemur_adcs.plugin:ADCSIssuerPlugin',
             'adcs_source = lemur.plugins.lemur_adcs.plugin:ADCSSourcePlugin'
->>>>>>> 930af178
         ],
     },
     classifiers=[
