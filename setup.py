"""
Lemur
=====

Is a TLS management and orchestration tool.

:copyright: (c) 2015 by Netflix, see AUTHORS for more
:license: Apache, see LICENSE for more details.
"""
from __future__ import absolute_import

import sys
import json
import os.path
import datetime

from distutils import log
from distutils.core import Command
from setuptools.command.develop import develop
from setuptools.command.install import install
from setuptools.command.sdist import sdist
from setuptools import setup, find_packages
from subprocess import check_output

ROOT = os.path.realpath(os.path.join(os.path.dirname(__file__)))

# When executing the setup.py, we need to be able to import ourselves, this
# means that we need to add the src/ directory to the sys.path.
sys.path.insert(0, ROOT)

about = {}
with open(os.path.join(ROOT, 'lemur', '__about__.py')) as f:
    exec(f.read(), about)  # nosec: about file is benign


install_requires = [
    'Flask==0.12',
    'Flask-RESTful==0.3.6',
    'Flask-SQLAlchemy==2.1',
    'Flask-Script==2.0.6',
    'Flask-Migrate==2.1.1',
    'Flask-Bcrypt==0.7.1',
    'Flask-Principal==0.4.0',
    'Flask-Mail==0.9.1',
    'SQLAlchemy-Utils==0.32.16',
    'requests==2.11.1',
    'ndg-httpsclient==0.4.2',
    'psycopg2==2.7.3',
    'arrow==0.10.0',
    'six==1.10.0',
    'marshmallow-sqlalchemy==0.13.1',
    'gunicorn==19.7.1',
    'marshmallow==2.13.6',
    'cryptography==1.9',
    'xmltodict==0.11.0',
    'pyjwt==1.5.2',
    'lockfile==0.12.2',
    'inflection==0.3.1',
    'future==0.16.0',
    'boto3==1.4.6',
    'acme==0.18.1',
    'retrying==1.3.3',
    'tabulate==0.7.7',
<<<<<<< HEAD
    'pem==16.1.0',
    'pyOpenSSL==17.0.0'
=======
    'pem==17.1.0',
    'raven[flask]==6.1.0',
    'jinja2==2.9.6',
    'pyldap==2.4.37', # required by ldap auth provider
    'paramiko==2.2.1'  # required for lemur_linuxdst plugin
>>>>>>> 376b2b80
]

tests_require = [
    'pyflakes',
    'moto==1.1.5',
    'nose==1.3.7',
    'pytest==3.2.2',
    'factory-boy==2.9.2',
    'fake-factory==0.7.2',
    'pytest-flask==0.10.0',
    'freezegun==0.3.9',
    'requests-mock==1.3.0',
    'pytest-mock'
]

docs_require = [
    'sphinx',
    'sphinxcontrib-httpdomain',
    'sphinx-rtd-theme'
]

dev_requires = [
    'flake8>=3.2,<4.0',
    'pre-commit',
    'invoke',
    'twine'
]


class SmartInstall(install):
    """
    Installs Lemur into the Python environment.
    If the package indicator is missing, this will also force a run of
    `build_static` which is required for JavaScript assets and other things.
    """
    def _needs_static(self):
        return not os.path.exists(os.path.join(ROOT, 'lemur/static/dist'))

    def run(self):
        if self._needs_static():
            self.run_command('build_static')
        install.run(self)


class DevelopWithBuildStatic(develop):
    def install_for_development(self):
        self.run_command('build_static')
        return develop.install_for_development(self)


class SdistWithBuildStatic(sdist):
    def make_release_tree(self, *a, **kw):
        dist_path = self.distribution.get_fullname()

        sdist.make_release_tree(self, *a, **kw)

        self.reinitialize_command('build_static', work_path=dist_path)
        self.run_command('build_static')

        with open(os.path.join(dist_path, 'lemur-package.json'), 'w') as fp:
            json.dump({
                'createdAt': datetime.datetime.utcnow().isoformat() + 'Z',
            }, fp)


class BuildStatic(Command):
    def initialize_options(self):
        pass

    def finalize_options(self):
        pass

    def run(self):
        log.info("running [npm install --quiet] in {0}".format(ROOT))
        try:
            check_output(['npm', 'install', '--quiet'], cwd=ROOT)

            log.info("running [gulp build]")
            check_output([os.path.join(ROOT, 'node_modules', '.bin', 'gulp'), 'build'], cwd=ROOT)
            log.info("running [gulp package]")
            check_output([os.path.join(ROOT, 'node_modules', '.bin', 'gulp'), 'package'], cwd=ROOT)
        except Exception as e:
            log.warn("Unable to build static content")


setup(
    name=about["__title__"],
    version=about["__version__"],
    author=about["__author__"],
    author_email=about["__email__"],
    url=about["__uri__"],
    description=about["__summary__"],
    long_description=open(os.path.join(ROOT, 'README.rst')).read(),
    packages=find_packages(),
    include_package_data=True,
    zip_safe=False,
    install_requires=install_requires,
    extras_require={
        'tests': tests_require,
        'docs': docs_require,
        'dev': dev_requires,
    },
    cmdclass={
        'build_static': BuildStatic,
        'sdist': SdistWithBuildStatic,
        'install': SmartInstall
    },
    entry_points={
        'console_scripts': [
            'lemur = lemur.manage:main',
        ],
        'lemur.plugins': [
            'verisign_issuer = lemur.plugins.lemur_verisign.plugin:VerisignIssuerPlugin',
            'acme_issuer = lemur.plugins.lemur_acme.plugin:ACMEIssuerPlugin',
            'aws_destination = lemur.plugins.lemur_aws.plugin:AWSDestinationPlugin',
            'aws_source = lemur.plugins.lemur_aws.plugin:AWSSourcePlugin',
            'aws_s3 = lemur.plugins.lemur_aws.plugin:S3DestinationPlugin',
            'email_notification = lemur.plugins.lemur_email.plugin:EmailNotificationPlugin',
            'slack_notification = lemur.plugins.lemur_slack.plugin:SlackNotificationPlugin',
            'java_truststore_export = lemur.plugins.lemur_java.plugin:JavaTruststoreExportPlugin',
            'java_keystore_export = lemur.plugins.lemur_java.plugin:JavaKeystoreExportPlugin',
            'openssl_export = lemur.plugins.lemur_openssl.plugin:OpenSSLExportPlugin',
            'atlas_metric = lemur.plugins.lemur_atlas.plugin:AtlasMetricPlugin',
            'kubernetes_destination = lemur.plugins.lemur_kubernetes.plugin:KubernetesDestinationPlugin',
            'cryptography_issuer = lemur.plugins.lemur_cryptography.plugin:CryptographyIssuerPlugin',
            'cfssl_issuer = lemur.plugins.lemur_cfssl.plugin:CfsslIssuerPlugin',
            'digicert_issuer = lemur.plugins.lemur_digicert.plugin:DigiCertIssuerPlugin',
            'digicert_cis_issuer = lemur.plugins.lemur_digicert.plugin:DigiCertCISIssuerPlugin',
        ],
    },
    classifiers=[
        'Framework :: Flask',
        'Intended Audience :: Developers',
        'Intended Audience :: System Administrators',
        'Operating System :: OS Independent',
        'Topic :: Software Development',
        "Programming Language :: Python :: 3.5",
        "Natural Language :: English",
        "License :: OSI Approved :: Apache Software License"
    ]
)<|MERGE_RESOLUTION|>--- conflicted
+++ resolved
@@ -61,16 +61,12 @@
     'acme==0.18.1',
     'retrying==1.3.3',
     'tabulate==0.7.7',
-<<<<<<< HEAD
-    'pem==16.1.0',
-    'pyOpenSSL==17.0.0'
-=======
+    'pyOpenSSL==17.0.0',
     'pem==17.1.0',
     'raven[flask]==6.1.0',
     'jinja2==2.9.6',
     'pyldap==2.4.37', # required by ldap auth provider
     'paramiko==2.2.1'  # required for lemur_linuxdst plugin
->>>>>>> 376b2b80
 ]
 
 tests_require = [
