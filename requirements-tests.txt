#
# This file is autogenerated by pip-compile
# To update, run:
#
#    pip-compile --no-index --output-file requirements-tests.txt requirements-tests.in
#
asn1crypto==0.24.0        # via cryptography
atomicwrites==1.1.5       # via pytest
attrs==18.1.0             # via pytest
aws-xray-sdk==0.95        # via moto
<<<<<<< HEAD
boto3==1.7.28             # via moto
boto==2.48.0              # via moto
botocore==1.10.28         # via boto3, moto, s3transfer
=======
boto3==1.7.32             # via moto
boto==2.48.0              # via moto
botocore==1.10.32         # via boto3, moto, s3transfer
>>>>>>> 4e187971
certifi==2018.4.16        # via requests
cffi==1.11.5              # via cryptography
chardet==3.0.4            # via requests
click==6.7                # via flask
cookies==2.2.1            # via moto, responses
coverage==4.5.1
cryptography==2.2.2       # via moto
docker-pycreds==0.2.3     # via docker
docker==3.3.0             # via moto
docutils==0.14            # via botocore
factory-boy==2.11.1
faker==0.8.15
flask==1.0.2              # via pytest-flask
freezegun==0.3.10
idna==2.6                 # via cryptography, requests
itsdangerous==0.24        # via flask
jinja2==2.10              # via flask, moto
jmespath==0.9.3           # via boto3, botocore
jsondiff==1.1.1           # via moto
jsonpickle==0.9.6         # via aws-xray-sdk
markupsafe==1.0           # via jinja2
mock==2.0.0               # via moto
more-itertools==4.2.0     # via pytest
moto==1.3.3
nose==1.3.7
pbr==4.0.3                # via mock
pluggy==0.6.0             # via pytest
py==1.5.3                 # via pytest
pyaml==17.12.1            # via moto
pycparser==2.18           # via cffi
pyflakes==2.0.0
pytest-flask==0.10.0
pytest-mock==1.10.0
pytest==3.6.1
python-dateutil==2.6.1    # via botocore, faker, freezegun, moto
pytz==2018.4              # via moto
pyyaml==3.12              # via pyaml
requests-mock==1.5.0
requests==2.18.4          # via aws-xray-sdk, docker, moto, requests-mock, responses
responses==0.9.0          # via moto
s3transfer==0.1.13        # via boto3
six==1.11.0               # via cryptography, docker, docker-pycreds, faker, freezegun, mock, more-itertools, moto, pytest, python-dateutil, requests-mock, responses, websocket-client
text-unidecode==1.2       # via faker
urllib3==1.22             # via requests
websocket-client==0.48.0  # via docker
werkzeug==0.14.1          # via flask, moto, pytest-flask
wrapt==1.10.11            # via aws-xray-sdk
xmltodict==0.11.0         # via moto<|MERGE_RESOLUTION|>--- conflicted
+++ resolved
@@ -8,15 +8,9 @@
 atomicwrites==1.1.5       # via pytest
 attrs==18.1.0             # via pytest
 aws-xray-sdk==0.95        # via moto
-<<<<<<< HEAD
-boto3==1.7.28             # via moto
-boto==2.48.0              # via moto
-botocore==1.10.28         # via boto3, moto, s3transfer
-=======
 boto3==1.7.32             # via moto
 boto==2.48.0              # via moto
 botocore==1.10.32         # via boto3, moto, s3transfer
->>>>>>> 4e187971
 certifi==2018.4.16        # via requests
 cffi==1.11.5              # via cryptography
 chardet==3.0.4            # via requests
