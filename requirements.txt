--- conflicted
+++ resolved
@@ -133,7 +133,6 @@
     #   flask-migrate
 future==1.0.0
     # via -r requirements.in
-<<<<<<< HEAD
 google-api-core[grpc]==2.18.0
     # via google-cloud-private-ca
 google-auth==2.29.0
@@ -157,10 +156,7 @@
     #   grpcio-status
 grpcio-status==1.62.1
     # via google-api-core
-gunicorn==21.2.0
-=======
 gunicorn==22.0.0
->>>>>>> f7656052
     # via -r requirements.in
 hvac==2.1.0
     # via -r requirements.in
